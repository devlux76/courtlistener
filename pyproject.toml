[tool.poetry]
authors = ["Mike Lissner <mike@free.law>"]
classifiers = [
  "Development Status :: 5 - Production/Stable",
  "Natural Language :: English",
  "Operating System :: OS Independent",
  "License :: OSI Approved :: GNU Affero General Public License v3",
  "Programming Language :: Python :: 3",
  "Programming Language :: Python :: 3.10",
  "Intended Audience :: Developers",
  "Intended Audience :: Legal Industry",
]
description = "A free and powerful system for awareness and research of the American judicial system."
documentation = "https://github.com/freelawproject/courtlistener/wiki"
homepage = "https://www.courtlistener.com/"
include = ["manage.py"]
keywords = ["legal", "courts", "databases", "judiciary", "laws"] # Max: 5
license = "AGPL-3.0" # Should be spdx ID: https://spdx.org/licenses/
maintainers = ["Mike Lissner <mike@free.law>"]
name = "cl"
readme = "README.md"
repository = "https://github.com/freelawproject/courtlistener"
version = "0.14.24"

[tool.poetry.scripts]
cl-manage = "manage:main"

[tool.poetry.dependencies]
argparse = "*"
beautifulsoup4 = "==4.11.*"
boto3 = "^1.17.19"
celery = "^4.3.0"
certifi = "^2022.12.7"
courts-db = "^0.10.9"
disposable-email-domains = "*"
Django = "^3.2"
django-cache-memoize = "==0.*"
django-cors-headers = "^3.14.0"
django-extensions = "^3.2.1"
django-filter = "^2.4.0"
django-localflavor = "^3.1"
django-markdown-deux = "*"
django-mathfilters = "*"
django-pghistory = "^2.7.0"
django-ratelimit = "^4.0.0"
django-redis-cache = "^3.0.0"
django-storages = "^1.13.2"
djangorestframework = "^3.14.0"
djangorestframework-xml = "^2.0.0"
drf-dynamic-fields = "*"
feedparser = "^6.0.8"
httplib2 = "^0.22.0"
igraph = "^0.10.4"
internetarchive = "^3.3.0"
ipaddress = "^1.0.16"
itypes = "^1.1.0"
kombu = "^4.6.4"
lxml = "==4.*"
markdown2 = "==2.4.*"
natsort = "^8.3.1"
ndg-httpsclient = "^0.5.1"
networkx = "^3.1"
nose = "*"
openapi-codec = "^1.3.1"
pandas = "^1.5.0"
pillow = "*"
psycopg2 = "^2.9.5"
pycparser = "^2.21"
pyopenssl = "*"
pyparsing = "^2.4.2"
python = ">=3.10, <3.11"
python-dateutil = "^2.8.1"
python-magic = "^0.4.21"
pytz = "*"
pyyaml = "^5.3.1"
redis = "^3.5.3"
requests = "^2.28.1"
simplejson = "^3.18.3"
stripe = "^5.2.0"
timeout-decorator = "*"
tldextract = "^3.4.0"
unidecode = "*"
usaddress = "^0.5.10"
scorched = {git = "https://github.com/freelawproject/scorched.git", branch="main"}
djangorestframework-filters = "1.0.0.dev2"
gunicorn = "^20.0.4"
django-hCaptcha = "^0.2.0"
reporters-db = "^3.2.36"
django-waffle = "^3.0.0"
nameparser = "^1.1.1"
eyecite = "^2.3.0"
<<<<<<< HEAD
scipy = "^1.8.0"
scikit-learn = "1.2.1"
numpy = "^1.22.2"
=======
scipy = "^1.10.1"
numpy = "^1.24.2"
>>>>>>> b90530b8
datasketch = "^1.5.7"
PyStemmer = "^2.0.1"
factory-boy = "^3.2.1"
django-elasticsearch-dsl = "^7.3"
django-override-storage = "^0.3.2"
django-ses = {extras = ["events"], version = "^3.3.0"}
django-environ = "^0.8.1"
judge-pics = "^2.0.1"
django-admin-cursor-paginator = "^0.1.2"
django-ipware = "^4.0.2"
sentry-sdk = "^1.14.0"
selenium = "4.0.0.a7"
ipython = "^8.10.0"
time-machine = "^2.9.0"
dateparser = "1.1.6"
types-dateparser = "^1.1.4.6"
juriscraper = "^2.5.44"


[tool.poetry.group.dev.dependencies]
pre-commit = "^3.2.2"
types-redis = "^4.5.1.4"
pylint = "^2.7.2"
pytest = "==4.4.*,>=4.4.0"
pytest-django = "==3.10.*"
flake8 = "^3.9.0"
exrex = "^0.10.5"
tblib = "^1.7.0"
flynt = "^0.65"
mypy = "^1.0.1"
types-python-dateutil = "^2.8.9"
types-requests = "^2.27.12"
django-stubs = "^1.15.0"
djangorestframework-stubs = "^1.10.0"
black = "^22.3.0"
types-simplejson = "^3.18.0.1"
lxml-stubs = "^0.4.0"

[tool.black]
include = '''
(
    cl         # Just include a few directories for now
)*\.pyi?$
'''
exclude = '''
(
      \.eggs
    | .*\.egg-info
    | .*migrations.*
    | \.mypy_cache
    | __pycache__
    | \.venv
)
'''
line-length = 79

[tool.isort]
multi_line_output = 3
include_trailing_comma = true
force_grid_wrap = 0
use_parentheses = true
ensure_newline_before_comments = true
line_length = 79
skip_glob = "*/migrations/*.py"

[tool.pylint.messages_control]
disable = "C0330, C0326"

[tool.pylint.format]
max-line-length = "79"

[build-system]
build-backend = "poetry.masonry.api"
requires = ["poetry>=0.12"]<|MERGE_RESOLUTION|>--- conflicted
+++ resolved
@@ -89,14 +89,8 @@
 django-waffle = "^3.0.0"
 nameparser = "^1.1.1"
 eyecite = "^2.3.0"
-<<<<<<< HEAD
-scipy = "^1.8.0"
-scikit-learn = "1.2.1"
-numpy = "^1.22.2"
-=======
 scipy = "^1.10.1"
 numpy = "^1.24.2"
->>>>>>> b90530b8
 datasketch = "^1.5.7"
 PyStemmer = "^2.0.1"
 factory-boy = "^3.2.1"
