--- conflicted
+++ resolved
@@ -124,12 +124,7 @@
 pytest = "^8.3.5"
 pytest-django = "^4.10.0"
 exrex = "^0.12.0"
-<<<<<<< HEAD
-tblib = "^3.1.0"
-flynt = "^1.0.2"
-=======
 tblib = "^3.0.0"
->>>>>>> 4013b021
 mypy = "^1.15.0"
 types-python-dateutil = "^2.9.0.20241206"
 types-requests = "^2.32.0.20250306"
