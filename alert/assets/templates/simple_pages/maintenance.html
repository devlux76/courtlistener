--- conflicted
+++ resolved
@@ -6,36 +6,19 @@
 {% block sidebar %}{% endblock %}
 
 {% block content %}
-<<<<<<< HEAD
-    <div class="span-24">
-        <div class="span-6">&nbsp;</div>
-        <div class="span-12">
-            <h1><i class="fa fa-wrench gray"></i> CourtListener is currently
-                undergoing maintenance.
-            </h1>
-            <p>We apologize for the inconvenience, but CourtListener is getting a
-            scheduled upgrade. We hope to be done soon.</p>
-            <p>You can monitor our progress in <a
-                    href="https://twitter.com/#!/courtlistener">our twitter
-                stream</a>.
-            </p>
-            <p>If you want something to read while you wait for things to come back
-                up, perhaps you'll find something interesting on the <a
-                        href="http://freelawproject.org">Free Law Project
-                    homepage</a>.
-            </p>
-        </div>
-        <div class="span-6">&nbsp;</div>
-    </div>
-=======
     <div class="col-sm-3">&nbsp;</div>
     <div class="col-sm-6">
-        <h1>CourtListener is currently undergoing maintenance.</h1>
+        <h1><i class="fa fa-wrench gray"></i> CourtListener is currently
+            undergoing maintenance.</h1>
         <p>We apologize for the inconvenience, but CourtListener is getting a
         scheduled upgrade. We hope to be done soon.</p>
         <p>You can monitor our progress in <a href="https://twitter.com/#!/courtlistener">
         our twitter stream</a>.</p>
+        <p>If you want something to read while you wait for things to come back
+            up, perhaps you'll find something interesting on the <a
+                    href="http://freelawproject.org">Free Law Project
+                homepage</a>.
+        </p>
     </div>
     <div class="col-sm-3">&nbsp;</div>
->>>>>>> 277a8379
 {% endblock %}