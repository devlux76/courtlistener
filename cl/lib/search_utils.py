--- conflicted
+++ resolved
@@ -34,98 +34,6 @@
     RECAPDocument,
 )
 
-<<<<<<< HEAD
-recap_boosts_qf = {
-    # Docket fields
-    "text": 1.0,
-    "caseName": 4.0,
-    "docketNumber": 3.0,
-    "description": 2.0,
-}
-recap_boosts_es = {
-    # Docket fields
-    "caseName": 4.0,
-    "docketNumber": 3.0,
-    "case_name_full": 1,
-    "suitNature": 1,
-    "cause": 1,
-    "juryDemand": 1,
-    "assignedTo": 1,
-    "referredTo": 1,
-    "court": 1,
-    "court_id_text": 1,
-    "court_citation_string": 1,
-    "chapter": 1,
-    "trustee_str": 1,
-    # RECAPDocument fields:
-    "description": 2.0,
-    "short_description": 1,
-    "plain_text": 1,
-    "document_type": 1,
-}
-recap_boosts_pf = {"text": 3.0, "caseName": 3.0, "description": 3.0}
-BOOSTS: Dict[str, Dict[str, Dict[str, float]]] = {
-    "qf": {
-        SEARCH_TYPES.OPINION: {
-            "text": 1.0,
-            "caseName": 4.0,
-            "docketNumber": 2.0,
-        },
-        SEARCH_TYPES.RECAP: recap_boosts_qf,
-        SEARCH_TYPES.DOCKETS: recap_boosts_qf,
-        SEARCH_TYPES.ORAL_ARGUMENT: {
-            "text": 1.0,
-            "caseName": 4.0,
-            "docketNumber": 2.0,
-        },
-        SEARCH_TYPES.PEOPLE: {
-            # Was previously 4, but that had bad results for the name "William"
-            # due to Williams and Mary College.
-            "name": 8,
-            "gender": 1,
-            "alias": 1,
-            "dob_city": 1,
-            "political_affiliation": 1,
-            "religion": 1,
-            "fjc_id": 1,
-            "aba_rating": 1,
-            "school": 1,
-            "political_affiliation": 1,
-            # Suppress these fields b/c a match on them returns the wrong
-            # person.
-            "appointer": 0.3,
-            "supervisor": 0.3,
-            "predecessor": 0.3,
-            "position_type": 1,
-            "nomination_process": 1,
-            "judicial_committee_action": 1,
-            "selection_method": 1,
-            "termination_reason": 1,
-            "court_full_name": 1,
-            "court_citation_string": 1,
-            "court_exact": 1,
-            "organization_name": 1,
-            "job_title": 1,
-        },
-    },
-    "es": {
-        SEARCH_TYPES.RECAP: recap_boosts_es,
-        SEARCH_TYPES.DOCKETS: recap_boosts_es,
-    },
-    # Phrase-based boosts.
-    "pf": {
-        SEARCH_TYPES.OPINION: {"text": 3.0, "caseName": 3.0},
-        SEARCH_TYPES.RECAP: recap_boosts_pf,
-        SEARCH_TYPES.DOCKETS: recap_boosts_pf,
-        SEARCH_TYPES.ORAL_ARGUMENT: {"caseName": 3.0},
-        SEARCH_TYPES.PEOPLE: {
-            # None here. Phrases don't make much sense for people.
-        },
-    },
-}
-
-=======
->>>>>>> b1eb3216
 
 def get_solr_interface(
     cd: CleanData, http_connection: Session | None = None
