--- conflicted
+++ resolved
@@ -7,11 +7,7 @@
 
 
 def retry(
-<<<<<<< HEAD
-    ExceptionToCheck: Type[Exception] | tuple[Type[Exception], ...],
-=======
     ExceptionToCheck: Union[Type[Exception], Tuple[Type[Exception], ...]],
->>>>>>> bd7309c5
     tries: int = 4,
     delay: float = 3,
     backoff: float = 2,
