--- conflicted
+++ resolved
@@ -344,13 +344,12 @@
     :return: The short dict.
     """
 
-<<<<<<< HEAD
     order_by_map = {
         "score desc": {"_score": {"order": "desc"}},
         "dateArgued desc": {"dateArgued": {"order": "desc"}},
         "dateArgued asc": {"dateArgued": {"order": "asc"}},
-        "random_123 desc": {"random_123": {"order": "desc"}},
-        "random_123 asc": {"random_123": {"order": "asc"}},
+        "random_ desc": {"random_": {"order": "desc"}},
+        "random_ asc": {"random_": {"order": "asc"}},
         "name_reverse asc": {"name_reverse": {"order": "asc"}},
         "dob desc,name_reverse asc": {
             "dob": {"order": "desc"},
@@ -367,16 +366,6 @@
         "dateFiled desc": {"dateFiled": {"order": "desc"}},
         "dateFiled asc": {"dateFiled": {"order": "asc"}},
     }
-=======
-    if cd["type"] == SEARCH_TYPES.ORAL_ARGUMENT:
-        order_by_map = {
-            "score desc": {"_score": {"order": "desc"}},
-            "dateArgued desc": {"dateArgued": {"order": "desc"}},
-            "dateArgued asc": {"dateArgued": {"order": "asc"}},
-            "random_ desc": {"random_": {"order": "desc"}},
-            "random_ asc": {"random_": {"order": "asc"}},
-        }
->>>>>>> eef500a2
 
     if cd["type"] == SEARCH_TYPES.PARENTHETICAL:
         order_by_map["score desc"] = {"score": {"order": "desc"}}
@@ -476,16 +465,12 @@
     """
 
     string_query = None
-<<<<<<< HEAD
     join_field_documents = [SEARCH_TYPES.PEOPLE]
     if cd["type"] in join_field_documents:
         filters = build_join_es_filters(cd)
     else:
         filters = build_es_filters(cd)
 
-=======
-    filters = build_es_filters(cd)
->>>>>>> eef500a2
     match cd["type"]:
         case SEARCH_TYPES.PARENTHETICAL:
             string_query = build_fulltext_query(
@@ -507,7 +492,6 @@
                 fields,
                 cd.get("q", ""),
             )
-<<<<<<< HEAD
         case SEARCH_TYPES.PEOPLE:
             child_query_fields = {
                 "position": add_fields_boosting(
@@ -521,8 +505,6 @@
                 cd.get("q", ""),
             )
 
-=======
->>>>>>> eef500a2
     if filters or string_query:
         # Apply filters first if there is at least one set.
         if filters:
@@ -532,7 +514,6 @@
         if string_query:
             search_query = search_query.query(string_query)
     else:
-<<<<<<< HEAD
         if cd["type"] == SEARCH_TYPES.PEOPLE:
             # Only return Person documents.
             search_query = search_query.query(
@@ -540,9 +521,6 @@
             )
         else:
             search_query = search_query.query("match_all")
-    total_query_results = search_query.count()
-=======
-        search_query = search_query.query("match_all")
     return search_query
 
 
@@ -552,7 +530,6 @@
     """Builds and returns an elasticsearch query based on the given cleaned
      data, also performs grouping if required, add highlighting and returns
      additional query related metrics.
->>>>>>> eef500a2
 
     :param search_query: The Elasticsearch search query object.
     :param cd: The cleaned data object containing the query and filters.
@@ -588,7 +565,6 @@
     :return: The modified Elasticsearch search query object with highlights set
     """
 
-<<<<<<< HEAD
     types_to_highlight = [SEARCH_TYPES.ORAL_ARGUMENT, SEARCH_TYPES.PEOPLE]
     if cd["type"] not in types_to_highlight:
         return search_query
@@ -603,20 +579,6 @@
                 SEARCH_ALERTS_ORAL_ARGUMENT_ES_HL_FIELDS
                 if alerts
                 else SEARCH_ORAL_ARGUMENT_ES_HL_FIELDS
-=======
-    if cd["type"] == SEARCH_TYPES.ORAL_ARGUMENT:
-        highlighting_fields = SEARCH_ORAL_ARGUMENT_ES_HL_FIELDS
-        hl_tag = SEARCH_HL_TAG
-        if alerts:
-            highlighting_fields = SEARCH_ALERTS_ORAL_ARGUMENT_ES_HL_FIELDS
-            hl_tag = ALERTS_HL_TAG
-        for field in highlighting_fields:
-            search_query = search_query.highlight(
-                field,
-                number_of_fragments=0,
-                pre_tags=[f"<{hl_tag}>"],
-                post_tags=[f"</{hl_tag}>"],
->>>>>>> eef500a2
             )
             fields_to_exclude = ["sha1"]
         case SEARCH_TYPES.PEOPLE:
@@ -1185,7 +1147,6 @@
     return [], 0, error
 
 
-<<<<<<< HEAD
 def build_join_fulltext_queries(
     child_query_fields: dict[str, list[str]],
     parent_fields: list[str],
@@ -1297,7 +1258,8 @@
         queries_list.extend(build_has_child_filters("position", cd))
 
     return queries_list
-=======
+
+
 def do_es_feed_query(
     search_query: Search,
     cd: CleanData,
@@ -1313,5 +1275,4 @@
 
     s = build_es_base_query(search_query, cd)
     response = s.extra(from_=0, size=rows).execute()
-    return response
->>>>>>> eef500a2
+    return response