--- conflicted
+++ resolved
@@ -1396,12 +1396,8 @@
     :return: The Elasticsearch DSL response.
     """
 
-<<<<<<< HEAD
     s, _ = build_es_base_query(search_query, cd)
-=======
-    s = build_es_base_query(search_query, cd)
     s = s.sort(build_sort_results(cd))
->>>>>>> af50a34d
     response = s.extra(from_=0, size=rows).execute()
     return response
 
