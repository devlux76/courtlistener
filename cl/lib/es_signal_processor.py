--- conflicted
+++ resolved
@@ -11,10 +11,9 @@
 )
 from cl.audio.models import Audio
 from cl.lib.command_utils import logger
-from cl.lib.elasticsearch_utils import elasticsearch_enabled, es_index_exists
+from cl.lib.elasticsearch_utils import elasticsearch_enabled
 from cl.people_db.models import Education, Person, Position
 from cl.search.documents import (
-    PEOPLE_DOCS_TYPE_ID,
     AudioDocument,
     EducationDocument,
     ParentheticalGroupDocument,
@@ -50,11 +49,7 @@
     PositionDocument,
     EducationDocument,
 ]
-<<<<<<< HEAD
-=======
-es_document_typing = Union[AudioDocument, ParentheticalGroupDocument]
 models_alert_support = [Audio]
->>>>>>> c5ae358f
 
 
 def updated_fields(
@@ -119,55 +114,6 @@
     :return: A dictionary with fields and values to update.
     """
 
-<<<<<<< HEAD
-    return {
-        fields_map[field]: getattr(instance, field)()
-        if field.startswith("get_") and field.endswith("_display")
-        else getattr(instance, field)
-        for field in field_list
-    }
-
-
-def save_document_in_es(
-    instance: instance_typing, es_document: es_document_typing
-) -> None:
-    """Save a document in Elasticsearch using a provided callable.
-    :param instance: The instance of the document to save.
-    :param es_document: A Elasticsearch DSL document.
-    :return: None
-    """
-    es_args = {}
-    if isinstance(instance, Education) or isinstance(instance, Position):
-        parent_id = getattr(instance.person, "pk", None)
-        if (
-            es_index_exists("people_db_index")
-            and parent_id
-            and PersonDocument.exists(id=parent_id)
-        ):
-            return
-        es_args["_routing"] = parent_id
-
-    if isinstance(instance, Education):
-        doc_id = PEOPLE_DOCS_TYPE_ID(instance.pk).EDUCATION
-        es_args["person_child"] = {"name": "education", "parent": parent_id}
-    elif isinstance(instance, Position):
-        doc_id = PEOPLE_DOCS_TYPE_ID(instance.pk).POSITION
-        es_args["person_child"] = {"name": "position", "parent": parent_id}
-    else:
-        doc_id = instance.pk
-
-    es_args["meta"] = {"id": doc_id}
-    es_doc = es_document()
-    doc = es_doc.prepare(instance)
-    response = es_document(**es_args, **doc).save(
-        skip_empty=False,
-        return_doc_meta=True,
-        refresh=settings.ELASTICSEARCH_DSL_AUTO_REFRESH,
-    )
-    support_alerts = getattr(instance, "SUPPORT_ALERTS", None)
-    if support_alerts and response["_version"] == 1:
-        send_or_schedule_alerts(response["_id"], es_document._index._name, doc)
-=======
     fields_to_update = {}
     for field in field_list:
         document_fields = fields_map[field]
@@ -184,7 +130,6 @@
                     field_value = getattr(instance, field)
                 fields_to_update[doc_field] = field_value
     return fields_to_update
->>>>>>> c5ae358f
 
 
 def get_or_create_doc(
