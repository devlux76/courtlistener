--- conflicted
+++ resolved
@@ -1,11 +1,7 @@
 import logging
 import random
 import traceback
-<<<<<<< HEAD
 from collections import defaultdict
-from typing import List, Optional, Tuple, Union
-=======
->>>>>>> c1932cab
 
 import httpx
 import requests
