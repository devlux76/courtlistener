import copy
from dataclasses import dataclass
from datetime import date
from typing import Any, Set

from django.apps import apps
from django.conf import settings
from django.contrib.contenttypes.models import ContentType
from django.http import QueryDict
from elasticsearch_dsl import MultiSearch, Q, Search
from elasticsearch_dsl.query import Query
from elasticsearch_dsl.response import Hit, Response
from redis import Redis

from cl.alerts.models import (
    SCHEDULED_ALERT_HIT_STATUS,
    Alert,
    DocketAlert,
    ScheduledAlertHit,
)
from cl.lib.command_utils import logger
<<<<<<< HEAD
from cl.lib.elasticsearch_utils import (
    add_es_highlighting,
    add_fields_boosting,
    build_fulltext_query,
    build_has_child_filters,
    build_highlights_dict,
    build_join_es_filters,
    merge_highlights_into_result,
)
from cl.lib.types import CleanData
from cl.search.constants import (
    ALERTS_HL_TAG,
    SEARCH_RECAP_CHILD_HL_FIELDS,
    SEARCH_RECAP_CHILD_QUERY_FIELDS,
    SEARCH_RECAP_HL_FIELDS,
    recap_boosts_es,
)
from cl.search.documents import (
    AudioDocument,
    AudioPercolator,
    DocketDocument,
    ESRECAPBaseDocument,
    ESRECAPDocumentPlain,
    RECAPPercolator,
)
=======
from cl.lib.elasticsearch_utils import add_es_highlighting
from cl.search.documents import AudioPercolator
>>>>>>> da72292c
from cl.search.models import SEARCH_TYPES, Docket
from cl.search.types import ESDictDocument, ESModelClassType


@dataclass
class DocketAlertReportObject:
    da_alert: DocketAlert
    docket: Docket


class OldAlertReport:
    def __init__(self):
        self.old_alerts = []
        self.very_old_alerts = []
        self.disabled_alerts = []

    @property
    def old_dockets(self):
        return [obj.docket for obj in self.old_alerts]

    @property
    def very_old_dockets(self):
        return [obj.docket for obj in self.very_old_alerts]

    @property
    def disabled_dockets(self):
        return [obj.docket for obj in self.disabled_alerts]

    def total_count(self):
        return (
            len(self.old_alerts)
            + len(self.very_old_alerts)
            + len(self.disabled_alerts)
        )


class InvalidDateError(Exception):
    pass


def create_percolator_search_query(
    index_name: str, final_query: Query, search_after: int | None = None
):
    """Create an Elasticsearch search query with pagination.

    :param index_name: The name of the Elasticsearch index to search.
    :param final_query: Elasticsearch DSL Query object.
    :param search_after: An optional parameter for search_after pagination.
    :return: An Elasticsearch search object with the specified query and pagination settings.
    """

    s = Search(index=index_name)
    s = s.query(final_query)
    s = s.source(includes=["id"])
    s = s.sort("date_created")
    s = s[: settings.ELASTICSEARCH_PAGINATION_BATCH_SIZE]
    if search_after:
        s = s.extra(search_after=search_after)
    return s


# TODO: Remove after scheduled OA alerts have been processed.
def percolate_document(
    document_id: str,
    document_index: str,
    search_after: int = 0,
) -> Response:
    """Percolate a document against a defined Elasticsearch Percolator query.

    :param document_id: The document ID in ES index to be percolated.
    :param document_index: The ES document index where the document lives.
    :param search_after: The ES search_after param for deep pagination.
    :return: The response from the Elasticsearch query.
    """

    s = Search(index=AudioPercolator._index._name)
    percolate_query = Q(
        "percolate",
        field="percolator_query",
        index=document_index,
        id=document_id,
    )
    exclude_rate_off = Q("term", rate=Alert.OFF)
    final_query = Q(
        "bool",
        must=[percolate_query],
        must_not=[exclude_rate_off],
    )
    s = s.query(final_query)
    s = add_es_highlighting(
        s, {"type": SEARCH_TYPES.ORAL_ARGUMENT}, alerts=True
    )
    s = s.source(excludes=["percolator_query"])
    s = s.sort("date_created")
    s = s[: settings.ELASTICSEARCH_PAGINATION_BATCH_SIZE]
    if search_after:
        s = s.extra(search_after=search_after)
    return s.execute()


def percolate_es_document(
    document_id: str,
    percolator_index: str,
    document_index: str | None = None,
    documents_to_percolate: (
        tuple[ESDictDocument, ESDictDocument, ESDictDocument] | None
    ) = None,
    app_label: str | None = None,
    main_search_after: int | None = None,
    rd_search_after: int | None = None,
    d_search_after: int | None = None,
) -> tuple[Response, Response | None, Response | None]:
    """Percolate a document against a defined Elasticsearch Percolator query.

    :param document_id: The document ID in ES index to be percolated.
    :param percolator_index: The ES percolator index name.
    :param document_index: The ES document index where the document lives.
    :param documents_to_percolate:A three-tuple containing the documents to
    percolate: the full document, the document with only child fields,
    and the document with only parent fields.
    :param app_label: The app label and model that belongs to the document
    being percolated.
    :param main_search_after: Optional the ES main percolator query
    search_after param  for deep pagination.
    :param rd_search_after: Optional the ES RECAPDocument percolator query
    search_after param  for deep pagination.
    :param d_search_after: Optional the ES Docket document percolator query
    search_after param  for deep pagination.
    :return: A three-tuple containing the main percolator response, the
    RECAPDocument percolator response (if applicable), and the Docket
    percolator response (if applicable).
    """

    if document_index:
        # If document_index is provided, use it along with the document_id to refer
        # to the document to percolate.
        percolate_query = Q(
            "percolate",
            field="percolator_query",
            index=document_index,
            id=document_id,
        )
    elif documents_to_percolate:
        main_document_content_plain, child_document, parent_document = (
            documents_to_percolate
        )
        # Otherwise, use the document_dict to perform the percolation query.
        percolate_query = Q(
            "percolate",
            field="percolator_query",
            document=main_document_content_plain,
        )
        percolate_query_child = Q(
            "percolate",
            field="percolator_query",
            document=child_document,
        )
        percolate_query_parent = Q(
            "percolate",
            field="percolator_query",
            document=parent_document,
        )
    else:
        raise NotImplementedError(
            "A document_index or documents_to_percolate must be provided to "
            "build the percolator query."
        )

    exclude_rate_off = Q("term", rate=Alert.OFF)
    final_query = Q(
        "bool",
        must=[percolate_query],
        must_not=[exclude_rate_off],
    )
    s_rd = s_d = None
    s = create_percolator_search_query(
        percolator_index, final_query, search_after=main_search_after
    )
    match app_label:
        case "search.RECAPDocument":
            child_highlight_options, _ = build_highlights_dict(
                SEARCH_RECAP_CHILD_HL_FIELDS, ALERTS_HL_TAG
            )
            parent_highlight_options, _ = build_highlights_dict(
                SEARCH_RECAP_HL_FIELDS, ALERTS_HL_TAG
            )
            child_highlight_options["fields"].update(
                parent_highlight_options["fields"]
            )
            extra_options = {"highlight": child_highlight_options}
            s = s.extra(**extra_options)

            if (main_search_after is None) == (rd_search_after is None):
                s_rd = create_percolator_search_query(
                    percolator_index,
                    percolate_query_child,
                    search_after=rd_search_after,
                )
            if (main_search_after is None) == (d_search_after is None):
                s_d = create_percolator_search_query(
                    percolator_index,
                    percolate_query_parent,
                    search_after=d_search_after,
                )
        case _:
            s = add_es_highlighting(
                s, {"type": SEARCH_TYPES.RECAP}, alerts=True
            )

    s = s.source(excludes=["percolator_query"])

    # Perform the main percolator query, the RECAP query, and the Docket
    # percolator query in a single request.
    multi_search = MultiSearch()
    multi_search = multi_search.add(s)
    if s_rd:
        multi_search = multi_search.add(s_rd)
    if s_d:
        multi_search = multi_search.add(s_d)
    responses = multi_search.execute()

    rd_response = d_response = None
    main_response = responses[0]
    if s_rd:
        rd_response = responses[1]
    if s_d:
        d_response = responses[2]
    return main_response, rd_response, d_response


def fetch_all_search_alerts_results(
    initial_responses: tuple[Response, Response | None, Response | None], *args
) -> tuple[list[Hit], list[Hit], list[Hit]]:
    """Fetches all search alerts results based on a given percolator query and
    the initial responses. It retrieves all the search results that exceed the
    initial batch size by iteratively calling percolate_es_document method with
    the necessary pagination parameters.
    :param initial_responses: The initial ES Responses tuple.
    :param args: Additional arguments to pass to the percolate_es_document method.
    :return: A three-tuple containing the main percolator results, the
    RECAPDocument percolator results (if applicable), and the Docket
    percolator results (if applicable).
    """

    all_main_alert_hits = []
    all_rd_alert_hits = []
    all_d_alert_hits = []

    main_response = initial_responses[0]
    all_main_alert_hits.extend(main_response.hits)
    main_total_hits = main_response.hits.total.value
    main_alerts_returned = len(main_response.hits.hits)
    rd_response = d_response = None
    if initial_responses[1]:
        rd_response = initial_responses[1]
        all_rd_alert_hits.extend(rd_response.hits)
    if initial_responses[2]:
        d_response = initial_responses[2]
        all_d_alert_hits.extend(d_response.hits)

    if main_total_hits > settings.ELASTICSEARCH_PAGINATION_BATCH_SIZE:
        alerts_retrieved = main_alerts_returned
        main_search_after = main_response.hits[-1].meta.sort
        rd_search_after = (
            rd_response.hits[-1].meta.sort if rd_response else None
        )
        d_search_after = d_response.hits[-1].meta.sort if d_response else None
        while True:
            search_after_params = {
                "main_search_after": main_search_after,
                "rd_search_after": rd_search_after,
                "d_search_after": d_search_after,
            }
            responses = percolate_es_document(*args, **search_after_params)
            if not responses[0]:
                break

            all_main_alert_hits.extend(responses[0].hits)
            main_alerts_returned = len(responses[0].hits.hits)
            alerts_retrieved += main_alerts_returned

            if responses[1]:
                all_rd_alert_hits.extend(responses[1].hits)
            if responses[2]:
                all_d_alert_hits.extend(responses[2].hits)
            # Check if all results have been retrieved. If so break the loop
            # Otherwise, increase search_after.
            if (
                alerts_retrieved >= main_total_hits
                or main_alerts_returned == 0
            ):
                break
            else:
                main_search_after = responses[0].hits[-1].meta.sort
                rd_search_after = (
                    responses[1].hits[-1].meta.sort
                    if responses[1] and len(responses[1].hits.hits)
                    else None
                )
                d_search_after = (
                    responses[2].hits[-1].meta.sort
                    if responses[2] and len(responses[2].hits.hits)
                    else None
                )
    return all_main_alert_hits, all_rd_alert_hits, all_d_alert_hits


def override_alert_query(
    alert: Alert, cut_off_date: date | None = None
) -> QueryDict:
    """Override the query parameters for a given alert based on its type and an
     optional cut-off date.

    :param alert: The Alert object for which the query will be overridden.
    :param cut_off_date: An optional date used to set a threshold in the query.
    :return: A QueryDict object containing the modified query parameters.
    """

    qd = QueryDict(alert.query.encode(), mutable=True)
    if alert.alert_type == SEARCH_TYPES.ORAL_ARGUMENT:
        qd["order_by"] = "dateArgued desc"
        if cut_off_date:
            qd["argued_after"] = cut_off_date.strftime("%m/%d/%Y")
    else:
        qd["order_by"] = "dateFiled desc"
        if cut_off_date:
            qd["filed_after"] = cut_off_date.strftime("%m/%d/%Y")

    return qd


# TODO: Remove after scheduled OA alerts have been processed.
def alert_hits_limit_reached(alert_pk: int, user_pk: int) -> bool:
    """Check if the alert hits limit has been reached for a specific alert-user
     combination.

    :param alert_pk: The alert_id.
    :param user_pk: The user_id.
    :return: True if the limit has been reached, otherwise False.
    """

    stored_hits = ScheduledAlertHit.objects.filter(
        alert_id=alert_pk,
        user_id=user_pk,
        hit_status=SCHEDULED_ALERT_HIT_STATUS.SCHEDULED,
    )
    hits_count = stored_hits.count()
    if hits_count >= settings.SCHEDULED_ALERT_HITS_LIMIT:
        logger.info(
            f"Skipping hit for Alert ID: {alert_pk}, there are {hits_count} hits stored for this alert."
        )
        return True
    return False


def scheduled_alert_hits_limit_reached(
    alert_pk: int,
    user_pk: int,
    content_type: ContentType | None = None,
    object_id: int | None = None,
    child_document: bool = False,
) -> bool:
    """Check if the alert hits limit has been reached for a specific alert-user
     combination.

    :param alert_pk: The alert_id.
    :param user_pk: The user_id.
    :param content_type: The related content_type.
    :param object_id: The related object_id.
    :param child_document: True if the document to schedule is a child document.
    :return: True if the limit has been reached, otherwise False.
    """

    if child_document:
        # To limit child hits in case, count ScheduledAlertHits related to the
        # alert, user and parent document.
        hits_count = ScheduledAlertHit.objects.filter(
            alert_id=alert_pk,
            user_id=user_pk,
            hit_status=SCHEDULED_ALERT_HIT_STATUS.SCHEDULED,
            content_type=content_type,
            object_id=object_id,
        ).count()
        hits_limit = settings.RECAP_CHILD_HITS_PER_RESULT + 1
    else:
        # To limit hits in an alert count ScheduledAlertHits related to the
        # alert and user.
        hits_count = (
            ScheduledAlertHit.objects.filter(
                alert_id=alert_pk,
                user_id=user_pk,
                hit_status=SCHEDULED_ALERT_HIT_STATUS.SCHEDULED,
                content_type=content_type,
            )
            .values("object_id")
            .distinct()
        ).count()
        hits_limit = settings.SCHEDULED_ALERT_HITS_LIMIT

    if hits_count >= hits_limit:
        if child_document:
            logger.info(
                f"Skipping child hit for Alert ID: {alert_pk} and object_id "
                f"{object_id}, there are {hits_count} child hits stored for this alert-instance."
            )
        else:
            logger.info(
                f"Skipping hit for Alert ID: {alert_pk}, there are {hits_count} "
                f"hits stored for this alert."
            )
        return True
    return False


def get_alerts_set_prefix() -> str:
    """Simple tool for getting the prefix for the alert hits set.
    Useful for avoiding test collisions.
    """
    return "alert_hits"


def make_alert_set_key(alert_id: int, document_type: str) -> str:
    """Generate a Redis key for storing alert hits.

    :param alert_id: The ID of the alert.
    :param document_type: The type of document associated with the alert.
    :return: A Redis key string in the format "alert_hits:{alert_id}.{document_type}".
    """
    return f"{get_alerts_set_prefix()}:{alert_id}.{document_type}"


def add_document_hit_to_alert_set(
    r: Redis, alert_id: int, document_type: str, document_id: int
) -> None:
    """Add a document ID to the Redis SET associated with an alert ID.

    :param r: Redis client instance.
    :param alert_id: The alert identifier.
    :param document_type: The type of document associated with the alert.
    :param document_id: The docket identifier to add.
    :return: None
    """
    alert_key = make_alert_set_key(alert_id, document_type)
    r.sadd(alert_key, document_id)


def has_document_alert_hit_been_triggered(
    r: Redis, alert_id: int, document_type: str, document_id: int
) -> bool:
    """Check if a document ID is a member of the Redis SET associated with an
     alert ID.

    :param r: Redis client instance.
    :param alert_id: The alert identifier.
    :param document_type: The type of document associated with the alert.
    :param document_id: The docket identifier to check.
    :return: True if the docket ID is a member of the set, False otherwise.
    """
    alert_key = make_alert_set_key(alert_id, document_type)
    return r.sismember(alert_key, document_id)


def build_plain_percolator_query(cd: CleanData) -> Query:
    """Build a plain query based on the provided clean data for its use in the
    Percolator

    :param cd: The query CleanedData.
    :return: An ES Query object representing the built query.
    """

    plain_query = []
    match cd["type"]:
        case (
            SEARCH_TYPES.RECAP
            | SEARCH_TYPES.DOCKETS
            | SEARCH_TYPES.RECAP_DOCUMENT
        ):
            text_fields = SEARCH_RECAP_CHILD_QUERY_FIELDS.copy()
            text_fields.extend(
                add_fields_boosting(
                    cd,
                    list(recap_boosts_es.keys()),
                )
            )
            child_filters = build_has_child_filters(cd)
            parent_filters = build_join_es_filters(cd)
            parent_filters.extend(child_filters)

            string_query = build_fulltext_query(
                text_fields, cd.get("q", ""), only_queries=True
            )

            match parent_filters, string_query:
                case [], []:
                    pass
                case [], _:
                    plain_query = Q(
                        "bool",
                        should=string_query,
                        minimum_should_match=1,
                    )
                case _, []:
                    plain_query = Q(
                        "bool",
                        filter=parent_filters,
                    )
                case _, _:
                    plain_query = Q(
                        "bool",
                        filter=parent_filters,
                        should=string_query,
                        minimum_should_match=1,
                    )

    return plain_query


def transform_percolator_child_document(
    es_document: ESDictDocument, hit_meta: dict[str, Any]
) -> None:
    """Transform the given ES document by adding a child document with
    highlights.

    :param es_document: The ES document to be transformed.
    :param hit_meta: The hit meta from the percolator hit, containing highlights
    :return: None, document is modified in place.
    """

    child_document = copy.deepcopy(es_document)
    if hasattr(hit_meta, "highlight"):
        merge_highlights_into_result(
            hit_meta.highlight.to_dict(),
            child_document,
        )
    es_document["child_docs"] = [child_document]


def include_recap_document_hit(
    alert_id: int, recap_document_hits: list[int], docket_hits: list[int]
) -> bool:
    """Determine if an alert should include the percolated RECAPDocument
     based on its presence in the given lists:

    If an alert hit reached this method it was found in the main percolator request.
    So we just need to confirm the following conditions to avoid including a
    RECAPDocument into a Docket-only query alert.

    alert_in_docket_hits     alert_in_rd_hits   Output
        False                    False           True  AND Cross-object queries
        False                    True            True  RD-only queries.
        True                     False           False Docket-only queries.
        True                     True            True  OR Cross-object queries

    :param alert_id: The ID of the alert to check.
    :param recap_document_hits: A list RECAPDocument alert hits IDs.
    :param docket_hits:  A list Docket alert hits IDs.
    :return: True if the alert should include a RECAP document hit, otherwise False.
    """

    alert_in_rd_hits = alert_id in recap_document_hits
    alert_in_docket_hits = alert_id in docket_hits
    if not alert_in_docket_hits and not alert_in_rd_hits:
        return True
    elif not alert_in_docket_hits and alert_in_rd_hits:
        return True
    elif alert_in_docket_hits and not alert_in_rd_hits:
        return False
    elif alert_in_docket_hits and alert_in_rd_hits:
        return True
    return False


def get_field_names(mapping_dict):
    field_names = []
    for key, value in mapping_dict["properties"].items():
        field_names.append(key)
        if "fields" in value:
            for subfield in value["fields"]:
                if not subfield.endswith(("exact", "raw")):
                    field_names.append(f"{key}.{subfield}")
    return field_names


def select_es_document_fields(
    es_document_class: ESModelClassType,
    main_document: ESDictDocument,
    fields_to_ignore: Set[str],
) -> ESDictDocument:
    """Select specific required fields from an Elasticsearch document.

    :param es_document_class: The class of the ES document mapping.
    :param main_document: The main ES document from which fields are to be
    selected.
    :param fields_to_ignore: A set of field names to be ignored when selecting
    fields from the document.
    :return: A new ESDictDocument containing only the selected fields.
    """

    mapping_dict = es_document_class._doc_type.mapping.to_dict()
    fields_to_select = set(get_field_names(mapping_dict))
    fields_to_select -= set(fields_to_ignore)
    return {
        key: main_document[key]
        for key in fields_to_select
        if key in main_document
    }


def prepare_percolator_content(app_label: str, document_id: str) -> tuple[
    str,
    str | None,
    tuple[ESDictDocument, ESDictDocument, ESDictDocument] | None,
]:
    """Prepare percolator content for different according to the app_label.

    It returns the percolator index name and the ES document index where the
    document lives. For RECAPDocument, instead of an ES document index, the
    document to percolate is prepared based on the ESRECAPDocumentPlain mapping
    that includes docket fields like parties.

    :param app_label: The label of the app to determine the percolator and
    document indices.
    :param document_id: The ID of the document to fetch and prepare, used for
    RECAP documents.
    :return: A three tuple containing the percolator index name, document index
    name, and a tuple containing the documents to percolate: the full document,
    the document with only child fields, and the document with only parent fields
    or None if no dict documents to percolate.
    """

    es_document_index = None
    documents_to_percolate = None
    match app_label:
        case "audio.Audio":
            percolator_index = AudioPercolator._index._name
            es_document_index = AudioDocument._index._name
        case "search.Docket":
            percolator_index = RECAPPercolator._index._name
            es_document_index = DocketDocument._index._name
        case "search.RECAPDocument":
            percolator_index = RECAPPercolator._index._name
            model = apps.get_model(app_label)
            rd = model.objects.get(pk=document_id)
            document_content_plain = ESRECAPDocumentPlain().prepare(rd)
            # Remove docket_child to avoid document parsing errors.
            del document_content_plain["docket_child"]

            r_fields_to_ignore = {"absolute_url"}
            child_document_content = select_es_document_fields(
                ESRECAPBaseDocument, document_content_plain, r_fields_to_ignore
            )

            d_fields_to_ignore = {
                "docket_slug",
                "docket_absolute_url",
                "court_exact",
                "docket_child",
                "timestamp",
            }
            parent_document_content = select_es_document_fields(
                DocketDocument, document_content_plain, d_fields_to_ignore
            )
            documents_to_percolate = (
                document_content_plain,
                child_document_content,
                parent_document_content,
            )

        case _:
            raise NotImplementedError(
                "Percolator search alerts not supported for %s", app_label
            )

    return percolator_index, es_document_index, documents_to_percolate<|MERGE_RESOLUTION|>--- conflicted
+++ resolved
@@ -19,7 +19,6 @@
     ScheduledAlertHit,
 )
 from cl.lib.command_utils import logger
-<<<<<<< HEAD
 from cl.lib.elasticsearch_utils import (
     add_es_highlighting,
     add_fields_boosting,
@@ -45,10 +44,8 @@
     ESRECAPDocumentPlain,
     RECAPPercolator,
 )
-=======
 from cl.lib.elasticsearch_utils import add_es_highlighting
 from cl.search.documents import AudioPercolator
->>>>>>> da72292c
 from cl.search.models import SEARCH_TYPES, Docket
 from cl.search.types import ESDictDocument, ESModelClassType
 
