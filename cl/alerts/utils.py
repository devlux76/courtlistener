import copy
from dataclasses import dataclass
from datetime import date, datetime
from typing import Any
from urllib.parse import parse_qs

from django.apps import apps
from django.conf import settings
from django.contrib.contenttypes.models import ContentType
from django.http import QueryDict
from elasticsearch_dsl import MultiSearch, Q, Search
from elasticsearch_dsl.query import Query
from elasticsearch_dsl.response import Hit
from redis import Redis

from cl.alerts.models import (
    SCHEDULED_ALERT_HIT_STATUS,
    Alert,
    DocketAlert,
    ScheduledAlertHit,
)
from cl.lib.command_utils import logger
from cl.lib.elasticsearch_utils import (
    add_es_highlighting,
    add_fields_boosting,
    build_fulltext_query,
    build_has_child_filters,
    build_highlights_dict,
    build_join_es_filters,
    merge_highlights_into_result,
)
from cl.lib.string_utils import trunc
from cl.lib.types import CleanData
from cl.recap.constants import bankruptcy_data_fields
from cl.search.constants import (
    ALERTS_HL_TAG,
    SEARCH_RECAP_CHILD_HL_FIELDS,
    SEARCH_RECAP_CHILD_QUERY_FIELDS,
    SEARCH_RECAP_HL_FIELDS,
    recap_boosts_es,
)
from cl.search.documents import (
    AudioDocument,
    AudioPercolator,
    DocketDocument,
    ESRECAPBaseDocument,
    ESRECAPDocumentPlain,
    RECAPPercolator,
)
from cl.search.models import SEARCH_TYPES, Docket
from cl.search.types import (
    ESDictDocument,
    ESModelClassType,
    PercolatorResponses,
    SearchAlertHitType,
)

COMMON_QUERY_PARAMS = {"type", "order_by"}


@dataclass
class DocketAlertReportObject:
    da_alert: DocketAlert
    docket: Docket


@dataclass
class TaskCompletionStatus:
    completed: bool = False
    created: int = 0
    total: int = 0
    start_time_millis: int | None = None


class OldAlertReport:
    def __init__(self):
        self.old_alerts = []
        self.very_old_alerts = []
        self.disabled_alerts = []

    @property
    def old_dockets(self):
        return [obj.docket for obj in self.old_alerts]

    @property
    def very_old_dockets(self):
        return [obj.docket for obj in self.very_old_alerts]

    @property
    def disabled_dockets(self):
        return [obj.docket for obj in self.disabled_alerts]

    def total_count(self):
        return (
            len(self.old_alerts)
            + len(self.very_old_alerts)
            + len(self.disabled_alerts)
        )


class InvalidDateError(Exception):
    pass


def create_percolator_search_query(
    index_name: str, final_query: Query, search_after: int | None = None
):
    """Create an Elasticsearch search query with pagination.

    :param index_name: The name of the Elasticsearch index to search.
    :param final_query: Elasticsearch DSL Query object.
    :param search_after: An optional parameter for search_after pagination.
    :return: An Elasticsearch search object with the specified query and pagination settings.
    """

    s = Search(index=index_name)
    s = s.query(final_query)
    s = s.source(includes=["id"])
    s = s.sort("date_created")
    s = s[: settings.ELASTICSEARCH_PAGINATION_BATCH_SIZE]
    if search_after:
        s = s.extra(search_after=search_after)
    return s


def percolate_es_document(
    document_id: str,
    percolator_index: str,
    document_index: str | None = None,
    documents_to_percolate: (
        tuple[ESDictDocument, ESDictDocument, ESDictDocument] | None
    ) = None,
    app_label: str | None = None,
    main_search_after: int | None = None,
    rd_search_after: int | None = None,
    d_search_after: int | None = None,
) -> PercolatorResponses:
    """Percolate a document against a defined Elasticsearch Percolator query.

    :param document_id: The document ID in ES index to be percolated.
    :param percolator_index: The ES percolator index name.
    :param document_index: The ES document index where the document lives.
    :param documents_to_percolate:A three-tuple containing the documents to
    percolate: the full document, the document with only child fields,
    and the document with only parent fields.
    :param app_label: The app label and model that belongs to the document
    being percolated.
    :param main_search_after: Optional the ES main percolator query
    search_after param  for deep pagination.
    :param rd_search_after: Optional the ES RECAPDocument percolator query
    search_after param  for deep pagination.
    :param d_search_after: Optional the ES Docket document percolator query
    search_after param  for deep pagination.
    :return: A PercolatorResponses dataclass containing the main percolator
    response, the RECAPDocument percolator response (if applicable), and the
    Docket percolator response (if applicable).
    """

    if document_index:
        # If document_index is provided, use it along with the document_id to refer
        # to the document to percolate.
        percolate_query = Q(
            "percolate",
            field="percolator_query",
            index=document_index,
            id=document_id,
        )
    elif documents_to_percolate:
        main_document_content_plain, child_document, parent_document = (
            documents_to_percolate
        )
        # Otherwise, use the document_dict to perform the percolation query.
        percolate_query = Q(
            "percolate",
            field="percolator_query",
            document=main_document_content_plain,
        )
        percolate_query_child = Q(
            "percolate",
            field="percolator_query",
            document=child_document,
        )
        percolate_query_parent = Q(
            "percolate",
            field="percolator_query",
            document=parent_document,
        )
    else:
        raise NotImplementedError(
            "A document_index or documents_to_percolate must be provided to "
            "build the percolator query."
        )

    exclude_rate_off = Q("term", rate=Alert.OFF)
    final_query = Q(
        "bool",
        must=[percolate_query],
        must_not=[exclude_rate_off],
    )
    s_rd = s_d = None
    s = create_percolator_search_query(
        percolator_index, final_query, search_after=main_search_after
    )
    match app_label:
        case "search.RECAPDocument":
            child_highlight_options, _ = build_highlights_dict(
                SEARCH_RECAP_CHILD_HL_FIELDS, ALERTS_HL_TAG
            )
            parent_highlight_options, _ = build_highlights_dict(
                SEARCH_RECAP_HL_FIELDS, ALERTS_HL_TAG
            )
            child_highlight_options["fields"].update(
                parent_highlight_options["fields"]
            )
            extra_options = {"highlight": child_highlight_options}
            s = s.extra(**extra_options)

            if (main_search_after is None) == (rd_search_after is None):
                s_rd = create_percolator_search_query(
                    percolator_index,
                    percolate_query_child,
                    search_after=rd_search_after,
                )
            if (main_search_after is None) == (d_search_after is None):
                s_d = create_percolator_search_query(
                    percolator_index,
                    percolate_query_parent,
                    search_after=d_search_after,
                )
        case _:
            s = add_es_highlighting(
                s, {"type": SEARCH_TYPES.RECAP}, alerts=True
            )

    s = s.source(excludes=["percolator_query"])

    # Perform the main percolator query, the RECAP query, and the Docket
    # percolator query in a single request.
    multi_search = MultiSearch()
    multi_search = multi_search.add(s)
    if s_rd:
        multi_search = multi_search.add(s_rd)
    if s_d:
        multi_search = multi_search.add(s_d)
    responses = multi_search.execute()

    rd_response = d_response = None
    main_response = responses[0]
    if s_rd:
        rd_response = responses[1]
    if s_d:
        d_response = responses[2]
    return PercolatorResponses(
        main_response=main_response,
        rd_response=rd_response,
        d_response=d_response,
    )


def fetch_all_search_alerts_results(
    initial_responses: PercolatorResponses, *args
) -> tuple[list[Hit], list[Hit], list[Hit]]:
    """Fetches all search alerts results based on a given percolator query and
    the initial responses. It retrieves all the search results that exceed the
    initial batch size by iteratively calling percolate_es_document method with
    the necessary pagination parameters.
    :param initial_responses: A PercolatorResponses dataclass containing the
    initial ES Percolator Responses.
    :param args: Additional arguments to pass to the percolate_es_document method.
    :return: A three-tuple containing the main percolator results, the
    RECAPDocument percolator results (if applicable), and the Docket
    percolator results (if applicable).
    """

    all_main_alert_hits = []
    all_rd_alert_hits = []
    all_d_alert_hits = []

    main_response = initial_responses.main_response
    all_main_alert_hits.extend(main_response.hits)
    main_total_hits = main_response.hits.total.value
    main_alerts_returned = len(main_response.hits.hits)
    rd_response = d_response = None
    if initial_responses.rd_response:
        rd_response = initial_responses.rd_response
        all_rd_alert_hits.extend(rd_response.hits)
    if initial_responses.d_response:
        d_response = initial_responses.d_response
        all_d_alert_hits.extend(d_response.hits)

    if main_total_hits <= settings.ELASTICSEARCH_PAGINATION_BATCH_SIZE:
        return all_main_alert_hits, all_rd_alert_hits, all_d_alert_hits

    alerts_retrieved = main_alerts_returned
    main_search_after = main_response.hits[-1].meta.sort
    rd_search_after = rd_response.hits[-1].meta.sort if rd_response else None
    d_search_after = d_response.hits[-1].meta.sort if d_response else None
    while True:
        search_after_params = {
            "main_search_after": main_search_after,
            "rd_search_after": rd_search_after,
            "d_search_after": d_search_after,
        }
        responses = percolate_es_document(*args, **search_after_params)
        if not responses.main_response:
            break

        all_main_alert_hits.extend(responses.main_response.hits)
        main_alerts_returned = len(responses.main_response.hits.hits)
        alerts_retrieved += main_alerts_returned

        if responses.rd_response:
            all_rd_alert_hits.extend(responses.rd_response.hits)
        if responses.d_response:
            all_d_alert_hits.extend(responses.d_response.hits)
        # Check if all results have been retrieved. If so break the loop
        # Otherwise, increase search_after.
        if alerts_retrieved >= main_total_hits or main_alerts_returned == 0:
            break
        else:
            main_search_after = responses.main_response.hits[-1].meta.sort
            rd_search_after = (
                responses.rd_response.hits[-1].meta.sort
                if responses.rd_response and len(responses[1].hits.hits)
                else None
            )
            d_search_after = (
                responses.d_response.hits[-1].meta.sort
                if responses.d_response and len(responses[2].hits.hits)
                else None
            )

    return all_main_alert_hits, all_rd_alert_hits, all_d_alert_hits


def add_cutoff_timestamp_filter(
    query: str, cut_off_date: date | datetime | None
) -> str:
    """Append a timestamp range filter to an existing Elasticsearch query.

    :param query: The original query string.
    :param cut_off_date: The lower bound datetime for the timestamp filter.
    :return: The query string with the appended timestamp range filter.
    """
    if not cut_off_date:
        return query

    iso_datetime = (
        cut_off_date.strftime("%Y-%m-%dT%H:%M:%S")
        if isinstance(cut_off_date, datetime)
        else cut_off_date.strftime("%Y-%m-%d")
    )
    base_filter = f"timestamp:[{iso_datetime} TO *]"
    return f"({query}) AND {base_filter}" if query else base_filter


def override_alert_query(
    alert: Alert, cut_off_date: date | None = None
) -> QueryDict:
    """Override the query parameters for a given alert based on its type and an
     optional cut-off date.

    :param alert: The Alert object for which the query will be overridden.
    :param cut_off_date: An optional date used to set a threshold in the query.
    :return: A QueryDict object containing the modified query parameters.
    """

    qd = QueryDict(alert.query.encode(), mutable=True)
    qd["q"] = add_cutoff_timestamp_filter(qd.get("q", ""), cut_off_date)
    return qd


def scheduled_alert_hits_limit_reached(
    alert_pk: int,
    user_pk: int,
    content_type: ContentType | None = None,
    object_id: int | None = None,
    child_document: bool = False,
) -> bool:
    """Check if the alert hits limit has been reached for a specific alert-user
     combination.

    :param alert_pk: The alert_id.
    :param user_pk: The user_id.
    :param content_type: The related content_type.
    :param object_id: The related object_id.
    :param child_document: True if the document to schedule is a child document.
    :return: True if the limit has been reached, otherwise False.
    """

    if child_document:
        # To limit child hits in case, count ScheduledAlertHits related to the
        # alert, user and parent document.
        hits_count = ScheduledAlertHit.objects.filter(
            alert_id=alert_pk,
            user_id=user_pk,
            hit_status=SCHEDULED_ALERT_HIT_STATUS.SCHEDULED,
            content_type=content_type,
            object_id=object_id,
        ).count()
        hits_limit = settings.RECAP_CHILD_HITS_PER_RESULT + 1
    else:
        # To limit hits in an alert count ScheduledAlertHits related to the
        # alert and user.
        hits_count = (
            ScheduledAlertHit.objects.filter(
                alert_id=alert_pk,
                user_id=user_pk,
                hit_status=SCHEDULED_ALERT_HIT_STATUS.SCHEDULED,
                content_type=content_type,
            )
            .only("object_id")
            .distinct("object_id")
        ).count()
        hits_limit = settings.SCHEDULED_ALERT_HITS_LIMIT

    if hits_count >= hits_limit:
        if child_document:
            logger.info(
                f"Skipping child hit for Alert ID: {alert_pk} and object_id "
                f"{object_id}, there are {hits_count} child hits stored for this alert-instance."
            )
        else:
            logger.info(
                f"Skipping hit for Alert ID: {alert_pk}, there are {hits_count} "
                f"hits stored for this alert."
            )
        return True
    return False


def get_alerts_set_prefix() -> str:
    """Simple tool for getting the prefix for the alert hits set.
    Useful for avoiding test collisions.
    """
    return "alert_hits"


def make_alert_set_key(alert_id: int, document_type: str) -> str:
    """Generate a Redis key for storing alert hits.

    :param alert_id: The ID of the alert.
    :param document_type: The type of document associated with the alert.
    :return: A Redis key string in the format "alert_hits:{alert_id}.{document_type}".
    """
    return f"{get_alerts_set_prefix()}:{alert_id}.{document_type}"


def add_document_hit_to_alert_set(
    r: Redis, alert_id: int, document_type: str, document_id: int
) -> None:
    """Add a document ID to the Redis SET associated with an alert ID.

    :param r: Redis client instance.
    :param alert_id: The alert identifier.
    :param document_type: The type of document associated with the alert.
    :param document_id: The docket identifier to add.
    :return: None
    """
    alert_key = make_alert_set_key(alert_id, document_type)
    r.sadd(alert_key, document_id)


def has_document_alert_hit_been_triggered(
    r: Redis, alert_id: int, document_type: str, document_id: int
) -> bool:
    """Check if a document ID is a member of the Redis SET associated with an
     alert ID.

    :param r: Redis client instance.
    :param alert_id: The alert identifier.
    :param document_type: The type of document associated with the alert.
    :param document_id: The docket identifier to check.
    :return: True if the docket ID is a member of the set, False otherwise.
    """
    alert_key = make_alert_set_key(alert_id, document_type)
    return r.sismember(alert_key, document_id)


def build_plain_percolator_query(cd: CleanData) -> Query:
    """Build a plain query based on the provided clean data for its use in the
    Percolator

    :param cd: The query CleanedData.
    :return: An ES Query object representing the built query.
    """

    plain_query = []
    match cd["type"]:
        case (
            SEARCH_TYPES.RECAP
            | SEARCH_TYPES.DOCKETS
            | SEARCH_TYPES.RECAP_DOCUMENT
        ):
            text_fields = SEARCH_RECAP_CHILD_QUERY_FIELDS.copy()
            text_fields.extend(
                add_fields_boosting(
                    cd,
                    list(recap_boosts_es.keys()),
                )
            )
            child_filters = build_has_child_filters(cd)
            parent_filters = build_join_es_filters(cd)
            parent_filters.extend(child_filters)

            string_query = build_fulltext_query(
                text_fields, cd.get("q", ""), only_queries=True
            )

            match parent_filters, string_query:
                case [[], []]:
                    NotImplementedError(
                        "Indexing match-all queries is not supported."
                    )
                case [[], _]:
                    plain_query = Q(
                        "bool",
                        should=string_query,
                        minimum_should_match=1,
                    )
                case [_, []]:
                    plain_query = Q(
                        "bool",
                        filter=parent_filters,
                    )
                case [_, _]:
                    plain_query = Q(
                        "bool",
                        filter=parent_filters,
                        should=string_query,
                        minimum_should_match=1,
                    )

    return plain_query


def transform_percolator_child_document(
    es_document: ESDictDocument, hit_meta: dict[str, Any]
) -> None:
    """Transform the given ES document by adding a child document with
    highlights.

    :param es_document: The ES document to be transformed.
    :param hit_meta: The hit meta from the percolator hit, containing highlights
    :return: None, document is modified in place.
    """

    child_document = copy.deepcopy(es_document)
    if hasattr(hit_meta, "highlight"):
        merge_highlights_into_result(
            hit_meta.highlight.to_dict(),
            child_document,
        )
    es_document["child_docs"] = [child_document]


def include_recap_document_hit(
    alert_id: int, recap_document_hits: list[int], docket_hits: list[int]
) -> bool:
    """Determine if an alert should include the percolated RECAPDocument
     based on its presence in the given lists:

    If an alert hit reached this method it was found in the main percolator request.
    So we just need to confirm the following conditions to avoid including a
    RECAPDocument into a Docket-only query alert.

    alert_in_docket_hits     alert_in_rd_hits   Output
        False                    False           True  AND Cross-object queries
        False                    True            True  RD-only queries.
        True                     False           False Docket-only queries.
        True                     True            True  OR Cross-object queries

    :param alert_id: The ID of the alert to check.
    :param recap_document_hits: A list RECAPDocument alert hits IDs.
    :param docket_hits:  A list Docket alert hits IDs.
    :return: True if the alert should include a RECAP document hit, otherwise False.
    """

    alert_in_rd_hits = alert_id in recap_document_hits
    alert_in_docket_hits = alert_id in docket_hits
    if alert_in_docket_hits and not alert_in_rd_hits:
        return False
    return True


def get_field_names(mapping_dict):
    field_names = []
    for key, value in mapping_dict["properties"].items():
        field_names.append(key)
        if "fields" in value:
            for subfield in value["fields"]:
                if not subfield.endswith(("exact", "raw")):
                    field_names.append(f"{key}.{subfield}")
    return field_names


def select_es_document_fields(
    es_document_class: ESModelClassType,
    main_document: ESDictDocument,
    fields_to_ignore: set[str],
) -> ESDictDocument:
    """Select specific required fields from an Elasticsearch document.

    :param es_document_class: The class of the ES document mapping.
    :param main_document: The main ES document from which fields are to be
    selected.
    :param fields_to_ignore: A set of field names to be ignored when selecting
    fields from the document.
    :return: A new ESDictDocument containing only the selected fields.
    """

    mapping_dict = es_document_class._doc_type.mapping.to_dict()
    fields_to_select = set(get_field_names(mapping_dict))
    fields_to_select -= set(fields_to_ignore)
    return {
        key: main_document[key]
        for key in fields_to_select
        if key in main_document
    }


def prepare_percolator_content(
    app_label: str, document_id: str
) -> tuple[
    str,
    str | None,
    tuple[ESDictDocument, ESDictDocument, ESDictDocument] | None,
]:
    """Prepare percolator content for different according to the app_label.

    It returns the percolator index name and the ES document index where the
    document lives. For RECAPDocument, instead of an ES document index, the
    document to percolate is prepared based on the ESRECAPDocumentPlain mapping
    that includes docket fields like parties.

    :param app_label: The label of the app to determine the percolator and
    document indices.
    :param document_id: The ID of the document to fetch and prepare, used for
    RECAP documents.
    :return: A three tuple containing the percolator index name, document index
    name, and a tuple containing the documents to percolate: the full document,
    the document with only child fields, and the document with only parent fields
    or None if no dict documents to percolate.
    """

    es_document_index = None
    documents_to_percolate = None
    match app_label:
        case "audio.Audio":
            percolator_index = AudioPercolator._index._name
            es_document_index = AudioDocument._index._name
        case "search.Docket":
            percolator_index = RECAPPercolator._index._name
            es_document_index = DocketDocument._index._name
        case "search.RECAPDocument":
            percolator_index = RECAPPercolator._index._name
            model = apps.get_model(app_label)
            rd = model.objects.get(pk=document_id)
            document_content_plain = ESRECAPDocumentPlain().prepare(rd)
            # Remove docket_child to avoid document parsing errors.
            del document_content_plain["docket_child"]

            r_fields_to_ignore = {"absolute_url"}
            child_document_content = select_es_document_fields(
                ESRECAPBaseDocument, document_content_plain, r_fields_to_ignore
            )

            d_fields_to_ignore = {
                "docket_slug",
                "docket_absolute_url",
                "court_exact",
                "timestamp",
            }
            parent_document_content = select_es_document_fields(
                DocketDocument, document_content_plain, d_fields_to_ignore
            )
            documents_to_percolate = (
                document_content_plain,
                child_document_content,
                parent_document_content,
            )

        case _:
            raise NotImplementedError(
                "Percolator search alerts not supported for %s", app_label
            )

    return percolator_index, es_document_index, documents_to_percolate


<<<<<<< HEAD
def set_skip_percolation_if_bankruptcy_data(
    docket_data: dict[str, Any], d: Docket
) -> None:
    """Set skip percolation flag if bankruptcy data is present.

    :param docket_data: A dict containing the docket data fields.
    :param d: The docket to be saved.
    :return: None
    """
    if bool(set(docket_data.keys()) & set(bankruptcy_data_fields)):
        d.skip_percolator_request = True


def set_skip_percolation_if_parties_data(
    parties_data: list[dict[str, Any]], d: Docket
) -> None:
    """Set skip percolation flag if parties data is present.

    :param parties_data: A list of dicts containing the parties data.
    :param d: The docket to be saved.
    :return: None
    """
    if parties_data:
        d.skip_percolator_request = True
=======
def build_alert_email_subject(hits: list[SearchAlertHitType]) -> str:
    """Build the email subject line for search alert emails.

    "X Alert(s) have hits: alert_name_1, alert_name_2 ..."

    :param hits: A list of search alert hits, where each hit contains the
    alert details.
    :return: A string representing the email subject line.
    """

    alert_count = len(hits)
    alert_names_str = ", ".join(alert_hit[0].name for alert_hit in hits)
    if alert_count > 1:
        alert_subject = f"{alert_count} Alerts have hits: {alert_names_str}"
    else:
        alert_subject = f"{alert_count} Alert has hits: {alert_names_str}"
    # Truncate the subject to a maximum length of 935 characters, which is
    # Gmail's allowed subject size for display and also below RFC2822  line limit specs
    return trunc(alert_subject, 935, ellipsis="...")


def is_match_all_query(qs: str) -> bool:
    """Determine whether a given query string is a match-all query.

    :param qs: The raw query string to evaluate.
    :return: True if the query string has no parameters other than those in
    COMMON_QUERY_PARAMS or if all remaining values are empty; False otherwise.
    """

    parsed = parse_qs(qs, keep_blank_values=True)
    # Drop common query params
    for key in COMMON_QUERY_PARAMS:
        parsed.pop(key, None)

    # If any remaining value is not empty, it is not a match-all query.
    return not any(val.strip() for vals in parsed.values() for val in vals)
>>>>>>> 2d619b66
<|MERGE_RESOLUTION|>--- conflicted
+++ resolved
@@ -688,7 +688,6 @@
     return percolator_index, es_document_index, documents_to_percolate
 
 
-<<<<<<< HEAD
 def set_skip_percolation_if_bankruptcy_data(
     docket_data: dict[str, Any], d: Docket
 ) -> None:
@@ -713,7 +712,8 @@
     """
     if parties_data:
         d.skip_percolator_request = True
-=======
+
+
 def build_alert_email_subject(hits: list[SearchAlertHitType]) -> str:
     """Build the email subject line for search alert emails.
 
@@ -749,5 +749,4 @@
         parsed.pop(key, None)
 
     # If any remaining value is not empty, it is not a match-all query.
-    return not any(val.strip() for vals in parsed.values() for val in vals)
->>>>>>> 2d619b66
+    return not any(val.strip() for vals in parsed.values() for val in vals)