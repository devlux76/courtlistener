import copy
from dataclasses import dataclass
from datetime import datetime
from importlib import import_module
from typing import Dict, List, Tuple, Union, cast

from celery import Task
from django.conf import settings
from django.contrib.auth.models import User
from django.core.mail import EmailMultiAlternatives, get_connection, send_mail
from django.db import transaction
from django.template import loader
from django.utils.timezone import now
from elasticsearch.exceptions import ConnectionError

from cl.alerts.models import Alert, DocketAlert, ScheduledAlertHit
from cl.alerts.utils import (
    alert_hits_limit_reached,
    override_alert_query,
    percolate_document,
    user_has_donated_enough,
)
from cl.api.models import WebhookEventType
from cl.api.tasks import (
    send_docket_alert_webhook_events,
    send_es_search_alert_webhook,
)
from cl.celery_init import app
from cl.custom_filters.templatetags.text_filters import best_case_name
from cl.favorites.models import Note, UserTag
from cl.lib.command_utils import logger
from cl.lib.elasticsearch_utils import merge_highlights_into_result
from cl.lib.redis_utils import create_redis_semaphore, delete_redis_semaphore
from cl.lib.string_utils import trunc
from cl.recap.constants import COURT_TIMEZONES
from cl.search.constants import ALERTS_HL_TAG
<<<<<<< HEAD
from cl.search.documents import (
    ES_CHILD_ID,
    AudioPercolator,
    ESRECAPDocument,
    PositionDocument,
)
=======
>>>>>>> 63efec86
from cl.search.models import Docket, DocketEntry
from cl.search.types import (
    PercolatorResponseType,
    SaveDocumentResponseType,
    SearchAlertHitType,
)
from cl.stats.utils import tally_stat
from cl.users.models import UserProfile

es_document_module = import_module("cl.search.documents")


def make_alert_key(d_pk: int) -> str:
    return f"docket.alert.enqueued:{d_pk}"


def enqueue_docket_alert(d_pk: int) -> bool:
    """Small wrapper to create keys for docket alerts"""
    key = make_alert_key(d_pk)
    return create_redis_semaphore("ALERTS", key, ttl=60 * 10)


@dataclass
class DocketAlertRecipient:
    email_address: str
    secret_key: str
    auto_subscribe: bool
    first_email: bool
    user_pk: int
    username: str


def get_docket_alert_recipients(
    d_pk: int,
    recap_email_recipients: list[str],
    recap_email_user_only: bool = False,
) -> tuple[list[DocketAlertRecipient], list[int], list[str]]:
    """Get the notification's recipients for a docket alert.

    :param d_pk: Docket primary key
    :param recap_email_recipients: List of @recap.email addresses to send the
    notification to.
    :param recap_email_user_only: True if we need to get recipients only for
    a recap.email user to send the alert independently and avoid sending
    duplicate docket alerts for current subscribers.
    :return: A list of DocketAlertRecipients objects, a list of User pks as
    webhook recipients and a list of @recap.email addresses that don't belong
    to any user if any.
    """

    # List of DocketAlertRecipient objects to send docket alerts
    da_recipients_list = []
    # List of DocketAlertRecipient objects to send webhooks
    webhook_recipients_list = []
    # List of @recap.email addresses that don't belong to any user
    recap_email_user_does_not_exist_list = []

    # First, get current docket alert recipients to avoid duplicate alerts
    if not recap_email_user_only:
        docket_alerts_current_subscribers = DocketAlert.objects.select_related(
            "user"
        ).filter(docket_id=d_pk, alert_type=DocketAlert.SUBSCRIPTION)
        for da in docket_alerts_current_subscribers:
            dar = DocketAlertRecipient(
                email_address=da.user.email,
                secret_key=da.secret_key,
                auto_subscribe=False,
                first_email=False,
                user_pk=da.user.pk,
                username=da.user.username,
            )
            da_recipients_list.append(dar)
            webhook_recipients_list.append(da.user.pk)

    # Get recap email recipients and create new docket alerts objects
    for email_address in recap_email_recipients:
        try:
            user_profile = UserProfile.objects.select_related("user").get(
                recap_email=email_address
            )
        except UserProfile.DoesNotExist:
            recap_email_user_does_not_exist_list.append(email_address)
            continue

        alert_type = (
            DocketAlert.SUBSCRIPTION
            if user_profile.auto_subscribe
            else DocketAlert.UNSUBSCRIPTION
        )
        with transaction.atomic():
            # select_for_update to avoid a race condition when creating the
            # docket alert.
            (
                docket_alert,
                created,
            ) = DocketAlert.objects.select_for_update().get_or_create(
                docket_id=d_pk,
                user=user_profile.user,
                defaults={"alert_type": alert_type},
            )
            if not created:
                # If a docket alert exists for this @recap.email user-case,
                # avoid sending the first email or webhook event
                continue

            dar = DocketAlertRecipient(
                email_address=user_profile.user.email,
                secret_key=docket_alert.secret_key,
                auto_subscribe=user_profile.auto_subscribe,
                first_email=True,
                user_pk=user_profile.user.pk,
                username=user_profile.user.username,
            )
            da_recipients_list.append(dar)
            # For first-time user-case notifications we only send webhook
            # events if the user has the auto-subscribe option enabled.
            if user_profile.auto_subscribe:
                webhook_recipients_list.append(user_profile.user.pk)

    return (
        da_recipients_list,
        webhook_recipients_list,
        recap_email_user_does_not_exist_list,
    )


def get_docket_notes_and_tags_by_user(
    d_pk: int, user_pk: int
) -> tuple[str | None, list[UserTag]]:
    """Get user notes and tags for a docket.

    :param d_pk: Docket primary key
    :param user_pk: The User primary key
    :return: A two tuple of docket notes or None if not available, a list of
    tags assigned to the docket.
    """

    notes = None
    note = (
        Note.objects.filter(docket_id=d_pk, user_id=user_pk)
        .only("notes")
        .first()
    )
    if note and note.notes:
        notes = note.notes

    user_tags = list(UserTag.objects.filter(user_id=user_pk, dockets__id=d_pk))
    return notes, user_tags


def make_alert_messages(
    d: Docket,
    new_des: list[DocketEntry],
    da_recipients: list[DocketAlertRecipient],
) -> list[EmailMultiAlternatives]:
    """Make docket alert messages that can be sent to users

    :param d: The docket to work on
    :param new_des: The new docket entries
    :param da_recipients: A list of DocketAlertRecipients objects
    :return: A list of email messages to send
    """

    case_name = trunc(best_case_name(d), 100, ellipsis="...")
    txt_template = loader.get_template("docket_alert_email.txt")
    html_template = loader.get_template("docket_alert_email.html")
    subject_template = loader.get_template("docket_alert_subject.txt")
    de_count = len(new_des)
    subject_context = {
        "docket": d,
        "count": de_count,
        "case_name": case_name,
    }
    email_context = {
        "new_des": new_des,
        "count": de_count,
        "docket": d,
        "docket_alert_secret_key": None,
        "timezone": COURT_TIMEZONES.get(d.court_id, "US/Eastern"),
    }
    messages = []
    for recipient in da_recipients:
        notes, tags = get_docket_notes_and_tags_by_user(
            d.pk, recipient.user_pk
        )
        email_context["notes"] = notes
        email_context["tags"] = tags
        email_context["username"] = recipient.username
        email_context["docket_alert_secret_key"] = recipient.secret_key
        email_context["first_email"] = recipient.first_email
        subject_context["first_email"] = recipient.first_email
        email_context["auto_subscribe"] = recipient.auto_subscribe
        subject_context["auto_subscribe"] = recipient.auto_subscribe
        subject = subject_template.render(subject_context).strip()  # Remove
        # newlines that editors can insist on adding.
        msg = EmailMultiAlternatives(
            subject=subject,
            body=txt_template.render(email_context),
            from_email=settings.DEFAULT_ALERTS_EMAIL,
            to=[recipient.email_address],
            headers={"X-Entity-Ref-ID": f"docket.alert:{d.pk}"},
        )
        html = html_template.render(email_context)
        msg.attach_alternative(html, "text/html")
        messages.append(msg)
    return messages


# Ignore the result or else we'll use a lot of memory.
@app.task(ignore_result=True)
def send_alert_and_webhook(
    d_pk: int,
    since: datetime,
    recap_email_recipients: list[str] | None = None,
    des_pks: list[int] | None = None,
) -> None:
    """Send an alert and webhook for a given docket

    There are two methods to send docket alerts. The first one is based on the
    time *since* new docket entries for a docket were created. This method is
    the most common to send docket alerts since we send alerts for new docket
    entries.

    There's an exception when sending docket alerts triggered by recap.email.
    If we receive a recap.email notification two or more times for the same
    docket entry we must avoid sending duplicated docket alerts to subscribed
    users and send the alert independently for the recap.email user from whom
    we received additional notifications for the same docket entry.

    This works as follows for recap.email users:

    - Bob: Subscribed to the case, via the "Subscribe" button on the website.
    - Atty1: Uses recap.email, and has atty1@recap.email set up in her PACER
      account for the case.
    - Atty2: Just started using recap.email and just added atty2@recap.email to
     their PACER account for the case.

    An email comes in for atty1@recap.email. We:
    - Send emails to atty1@recap.email and to Bob.
    - atty1@recap.email has the auto-subscribe option enabled so is now
      subscribed to the case.

    Another email for the same docket entry comes in for atty2@recap.email. We:
    - Already sent out notifications for everybody else.
      Don't want to send additional ones.
    - Just sent a notification to atty2.
    - atty2@recap.email has the auto-subscribe option enabled so is now
      subscribed to the case.

    Later, another docket entry is filed and we get two more emails.
    The first is to atty2@recap.email (but the order doesn't matter). We:
    - Send emails to all subscribers, which includes atty2, Bob, and atty1.

     The second email comes in to atty1@recap.email. We:
     -Do nothing.

    :param d_pk: The docket PK that was modified
    :param since: If we run alerts, notify users about items *since* this time.
    :param recap_email_recipients: The recap.email addresses if needed to send
    the first case-user notification email.
    :param des_pks: A list of docket entries pks used if we need to send an
    alert again for a recap.email user independently
    :return: None
    """

    if recap_email_recipients is None:
        recap_email_recipients = []
    recap_email_user_only = False
    if des_pks:
        recap_email_user_only = True

    (
        da_recipients,
        webhook_recipients,
        re_user_does_not_exist_list,
    ) = get_docket_alert_recipients(
        d_pk, recap_email_recipients, recap_email_user_only
    )

    if re_user_does_not_exist_list:
        send_recap_email_user_not_found(re_user_does_not_exist_list)

    if not da_recipients and not recap_email_user_only:
        # Nobody subscribed to the docket.
        delete_redis_semaphore("ALERTS", make_alert_key(d_pk))
        return

    d = Docket.objects.get(pk=d_pk)
    if des_pks is not None:
        new_des = DocketEntry.objects.filter(pk__in=des_pks)
    else:
        new_des = list(
            DocketEntry.objects.filter(date_created__gte=since, docket=d)
        )
        des_pks = [de.pk for de in new_des]
    if len(new_des) == 0 and not recap_email_user_only:
        # No new docket entries.
        delete_redis_semaphore("ALERTS", make_alert_key(d_pk))
        return

    messages = make_alert_messages(d, new_des, da_recipients)
    connection = get_connection()
    connection.send_messages(messages)

    # Work completed. Tally, log, and clean up
    tally_stat("alerts.docket.alerts.sent", inc=len(messages))
    DocketAlert.objects.filter(docket=d).update(date_last_hit=now())

    # Send docket entries to webhook
    send_docket_alert_webhook_events.delay(des_pks, webhook_recipients)
    if not recap_email_user_only:
        delete_redis_semaphore("ALERTS", make_alert_key(d_pk))


@app.task(ignore_result=True)
def send_alerts_and_webhooks(
    data: Dict[str, Union[List[Tuple], List[int]]]
) -> List[int]:
    """Send many docket alerts at one time without making numerous calls
    to the send_alert_and_webhook function.

    :param data: A dict with up to two keys:

      d_pks_to_alert: A list of tuples. Each tuple contains the docket ID, and
                      a time. The time indicates that alerts should be sent for
                      items *after* that point.
        rds_for_solr: A list of RECAPDocument ids that need to be sent to Solr
                      to be made searchable.
    :returns: Simply passes through the rds_for_solr list, in case it is
    consumed by the next task. If rds_for_solr is not provided, returns an
    empty list.
    """
    for args in data["d_pks_to_alert"]:
        send_alert_and_webhook(*args)

    return cast(List[int], data.get("rds_for_solr", []))


@app.task(ignore_result=True)
def send_unsubscription_confirmation(
    da_pk: int,
) -> None:
    """Send the unsubscription confirmation email after a user has unsubscribed
    from an email link.

    :param da_pk: The docket alert PK that was unsubscribed
    :return: None
    """

    docket_alert = DocketAlert.objects.get(pk=da_pk)
    docket = docket_alert.docket
    case_name = trunc(best_case_name(docket), 100, ellipsis="...")
    subject_template = loader.get_template(
        "docket_alert_unsubscription_subject.txt"
    )
    subject = subject_template.render(
        {
            "docket": docket,
            "case_name": case_name,
        }
    ).strip()
    txt_template = loader.get_template("docket_alert_unsubscription_email.txt")
    html_template = loader.get_template(
        "docket_alert_unsubscription_email.html"
    )
    email_context = {"docket": docket, "docket_alert": docket_alert}
    email_address = docket_alert.user.email
    msg = EmailMultiAlternatives(
        subject=subject,
        body=txt_template.render(email_context),
        from_email=settings.DEFAULT_ALERTS_EMAIL,
        to=[email_address],
        headers={"X-Entity-Ref-ID": f"docket.alert:{docket.pk}"},
    )
    html = html_template.render(email_context)
    msg.attach_alternative(html, "text/html")
    msg.send()


def send_recap_email_user_not_found(recap_email_recipients: list[str]) -> None:
    """Send a notification to the admins if a user does not exist for one or
     more a recap email recipients.

    :param recap_email_recipients: The list of @recap.email that doesn't belong
    to any user
    :return: None
    """

    template = loader.get_template("recap_email_user_not_found.txt")
    send_mail(
        subject="@recap.email user not found",
        message=template.render(
            {"recap_email_recipients": recap_email_recipients}
        ),
        from_email=settings.DEFAULT_FROM_EMAIL,
        recipient_list=[a[1] for a in settings.MANAGERS],
    )


def send_webhook_alert_hits(
    alert_user: UserProfile.user, hits: list[SearchAlertHitType]
) -> None:
    """Send webhook alerts for search hits.

    :param alert_user: The user profile object associated with the webhooks.
    :param hits: A list of tuples, each containing information about an alert,
    its associated search type, documents found, and the number of documents.
    :return: None
    """

    for alert, search_type, documents, num_docs in hits:
        user_webhooks = alert_user.webhooks.filter(
            event_type=WebhookEventType.SEARCH_ALERT, enabled=True
        )
        for user_webhook in user_webhooks:
            send_es_search_alert_webhook.delay(
                documents,
                user_webhook.pk,
                alert,
            )


@app.task(ignore_result=True)
def send_search_alert_emails(
    email_alerts_to_send: list[tuple[int, list[SearchAlertHitType]]]
) -> None:
    """Send search alert emails for multiple users.

    :param email_alerts_to_send: A list of two tuples containing the user to
    whom the alerts should be sent. A list of tuples containing the Search
    Alert, (Alert, search type, documents, and number of documents)
    :return: None
    """

    messages = []
    subject = "New hits for your alerts"
    txt_template = loader.get_template("alert_email_es.txt")
    html_template = loader.get_template("alert_email_es.html")

    for email_to_send in email_alerts_to_send:
        user_id, hits = email_to_send
        if not len(hits) > 0:
            continue

        alert_user: UserProfile.user = User.objects.get(pk=user_id)
        context = {
            "hits": hits,
            "hits_limit": settings.SCHEDULED_ALERT_HITS_LIMIT,
        }
        txt = txt_template.render(context)
        html = html_template.render(context)
        msg = EmailMultiAlternatives(
            subject, txt, settings.DEFAULT_ALERTS_EMAIL, [alert_user.email]
        )
        msg.attach_alternative(html, "text/html")
        messages.append(msg)

    connection = get_connection()
    connection.send_messages(messages)


@app.task(ignore_result=True)
def process_percolator_response(response: PercolatorResponseType) -> None:
    """Process the response from the percolator and handle alerts triggered by
     the percolator query.

    :param response: A two tuple, a list of Alerts triggered and the document
    data that triggered the alert.
    :return: None
    """

    if not response:
        return None

    scheduled_hits_to_create = []
    email_alerts_to_send = []
    rt_alerts_to_send = []
    alerts_triggered, document_content = response
    for hit in alerts_triggered:
        # Create a deep copy of the original 'document_content' to allow
        # independent highlighting for each alert triggered.
        document_content_copy = copy.deepcopy(document_content)

        alert_triggered = (
            Alert.objects.filter(pk=hit.meta.id).select_related("user").first()
        )
        if not alert_triggered:
            continue

        alert_user: UserProfile.user = alert_triggered.user
        # Set highlight if available in response.
        if hasattr(hit.meta, "highlight"):
            merge_highlights_into_result(
                hit.meta.highlight.to_dict(),
                document_content_copy,
                ALERTS_HL_TAG,
            )

        # Override order_by to show the latest items when clicking the
        # "View Full Results" button.
        qd = override_alert_query(alert_triggered)
        alert_triggered.query_run = qd.urlencode()  # type: ignore

        # Compose RT hit to send.
        hits = [
            (
                alert_triggered,
                alert_triggered.alert_type,
                [document_content_copy],
                1,
            )
        ]
        # Send real time Webhooks for all users regardless of alert rate and
        # user's donations.
        send_webhook_alert_hits(alert_user, hits)

        # Send RT Alerts
        if alert_triggered.rate == Alert.REAL_TIME:
            user_donated_enough = user_has_donated_enough(
                alert_user, alerts_count=1
            )
            if not user_donated_enough:
                continue

            # Append alert RT email to be sent.
            email_alerts_to_send.append((alert_user.pk, hits))
            rt_alerts_to_send.append(alert_triggered.pk)

        else:
            # Schedule DAILY, WEEKLY and MONTHLY Alerts
            if alert_hits_limit_reached(
                alert_triggered.pk, alert_triggered.user.pk
            ):
                # Skip storing hits for this alert-user combination because
                # the SCHEDULED_ALERT_HITS_LIMIT has been reached.
                continue
            scheduled_hits_to_create.append(
                ScheduledAlertHit(
                    user=alert_triggered.user,
                    alert=alert_triggered,
                    document_content=document_content_copy,
                )
            )

    # Create scheduled DAILY, WEEKLY and MONTHLY Alerts in bulk.
    if scheduled_hits_to_create:
        ScheduledAlertHit.objects.bulk_create(scheduled_hits_to_create)
    # Sent all the related document RT emails.
    if email_alerts_to_send:
        send_search_alert_emails.delay(email_alerts_to_send)

    # Update RT Alerts date_last_hit, increase stats and log RT alerts sent.
    if rt_alerts_to_send:
        Alert.objects.filter(pk__in=rt_alerts_to_send).update(
            date_last_hit=now()
        )
        alerts_sent = len(rt_alerts_to_send)
        tally_stat(f"alerts.sent.{Alert.REAL_TIME}", inc=alerts_sent)
        logger.info(f"Sent {alerts_sent} {Alert.REAL_TIME} email alerts.")


@app.task(
    bind=True,
    autoretry_for=(ConnectionError,),
    max_retries=3,
    interval_start=5,
)
def send_or_schedule_alerts(
    self: Task, response: SaveDocumentResponseType, document_index: str
) -> PercolatorResponseType | None:
    """Send real-time alerts based on the Elasticsearch search response.

    Or schedule other rates alerts to send them later.

    Iterates through each hit in the search response, checks if the alert rate
    is real-time, and if the user has donated enough. If so it sends an email
    alert and triggers webhooks.
    The process begins with an initial percolator query and continues to fetch
    additional results in chunks determined by settings.PERCOLATOR_PAGE_SIZE,
    until all results are retrieved or no more results are available.

    :param self: The celery task
    :param response: A two tuple, the document ID to be percolated in
    ES index and the document data that triggered the alert.
    :param document_index: The ES document index where the document lives.
    :return: A two tuple, a list of Alerts triggered and the document data that
    triggered the alert.
    """

    if not response:
        self.request.chain = None
        return None

    document_id, document_content = response
    # Perform an initial percolator query and process its response.
    alerts_triggered = []
    percolator_response = percolate_document(document_id, document_index)
    if not percolator_response:
        self.request.chain = None
        return None

    alerts_triggered.extend(percolator_response.hits)

    # Check if the query contains more documents than PERCOLATOR_PAGE_SIZE.
    # If so, return additional results until there are not more.
    # Remember, percolator results are alerts, not documents, so what you're
    # paginating are user alerts that the document matched, not documents that
    # an alert matched. 🙃.
    batch_size = settings.PERCOLATOR_PAGE_SIZE
    total_hits = percolator_response.hits.total.value
    results_returned = len(percolator_response.hits.hits)
    if total_hits > batch_size:
        documents_retrieved = results_returned
        search_after = percolator_response.hits[-1].meta.sort
        while True:
            percolator_response = percolate_document(
                document_id, document_index, search_after=search_after
            )
            if not percolator_response:
                break

            alerts_triggered.extend(percolator_response.hits)
            results_returned = len(percolator_response.hits.hits)
            documents_retrieved += results_returned
            # Check if all results have been retrieved. If so break the loop
            # Otherwise, increase search_after.
            if documents_retrieved >= total_hits or results_returned == 0:
                break
            else:
                search_after = percolator_response.hits[-1].meta.sort

    return alerts_triggered, document_content


# New task
@app.task(
    bind=True,
    autoretry_for=(ConnectionError,),
    max_retries=3,
    interval_start=5,
    ignore_result=True,
    queue=settings.CELERY_ETL_TASK_QUEUE,
)
def es_save_alert_document(
    self: Task,
    alert_id: int,
    es_document_name: str,
) -> None:
    """Helper method to prepare and index an Alert object into Elasticsearch.

    :param self: The celery task
    :param alert_id: The Alert instance ID to be indexed.
    :param es_document_name: The Elasticsearch document percolator name used
    for indexing.
    the Alert instance.
    :return: Bool, True if document was properly indexed, otherwise None.
    """

    es_document = getattr(es_document_module, es_document_name)
    document = es_document()
    alert = Alert.objects.get(pk=alert_id)
    doc = document.prepare(alert)
    if not doc["percolator_query"]:
        return None
    doc_indexed = es_document(meta={"id": alert.pk}, **doc).save(
        skip_empty=True, refresh=settings.ELASTICSEARCH_DSL_AUTO_REFRESH
    )
    if doc_indexed not in ["created", "updated"]:
        logger.warning(f"Error indexing Alert ID: {alert.pk}")<|MERGE_RESOLUTION|>--- conflicted
+++ resolved
@@ -34,15 +34,6 @@
 from cl.lib.string_utils import trunc
 from cl.recap.constants import COURT_TIMEZONES
 from cl.search.constants import ALERTS_HL_TAG
-<<<<<<< HEAD
-from cl.search.documents import (
-    ES_CHILD_ID,
-    AudioPercolator,
-    ESRECAPDocument,
-    PositionDocument,
-)
-=======
->>>>>>> 63efec86
 from cl.search.models import Docket, DocketEntry
 from cl.search.types import (
     PercolatorResponseType,
