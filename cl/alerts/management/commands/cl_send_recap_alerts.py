--- conflicted
+++ resolved
@@ -649,36 +649,11 @@
             results_to_send = process_alert_hits(
                 r, results, parent_results, child_results, alert.pk, query_date
             )
-<<<<<<< HEAD
-            if results_to_send:
-                for hit in results_to_send:
-                    # Schedule DAILY, WEEKLY and MONTHLY Alerts
-                    if scheduled_alert_hits_limit_reached(alert.pk, user.pk):
-                        # Skip storing hits for this alert-user combination because
-                        # the SCHEDULED_ALERT_HITS_LIMIT has been reached.
-                        continue
-
-                    child_result_objects = []
-                    hit_copy = copy.deepcopy(hit)
-                    if hasattr(hit_copy, "child_docs"):
-                        for child_doc in hit_copy.child_docs:
-                            child_result_objects.append(
-                                child_doc["_source"].to_dict()
-                            )
-                    hit_copy["child_docs"] = child_result_objects
-                    scheduled_hits_to_create.append(
-                        ScheduledAlertHit(
-                            user=user,
-                            alert=alert,
-                            document_content=hit_copy.to_dict(),
-                            content_type=docket_content_type,
-                            object_id=hit_copy.docket_id,
-=======
             if not results_to_send:
                 continue
             for hit in results_to_send:
                 # Schedule DAILY, WEEKLY and MONTHLY Alerts
-                if alert_hits_limit_reached(alert.pk, user.pk):
+                if scheduled_alert_hits_limit_reached(alert.pk, user.pk):
                     # Skip storing hits for this alert-user combination because
                     # the SCHEDULED_ALERT_HITS_LIMIT has been reached.
                     continue
@@ -689,7 +664,6 @@
                     for child_doc in hit_copy.child_docs:
                         child_result_objects.append(
                             child_doc["_source"].to_dict()
->>>>>>> da72292c
                         )
                 hit_copy["child_docs"] = child_result_objects
                 scheduled_hits_to_create.append(
@@ -697,6 +671,8 @@
                         user=user,
                         alert=alert,
                         document_content=hit_copy.to_dict(),
+                        content_type=docket_content_type,
+                        object_id=hit_copy.docket_id,
                     )
                 )
                 # Send webhooks
