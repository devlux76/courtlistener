import datetime
from unittest import mock

import time_machine
from django.conf import settings
from django.core import mail
from django.core.management import call_command
from django.test.utils import override_settings
from django.urls import reverse
from django.utils.timezone import now
from elasticsearch_dsl import Q, connections

from cl.alerts.factories import AlertFactory
from cl.alerts.management.commands.cl_send_recap_alerts import (
    get_day_before_query_date,
    index_daily_recap_documents,
)
from cl.alerts.models import (
    SCHEDULED_ALERT_HIT_STATUS,
    SEARCH_TYPES,
    Alert,
    ScheduledAlertHit,
)
from cl.alerts.utils import (
    build_plain_percolator_query,
    percolate_es_document,
    prepare_percolator_content,
)
from cl.api.factories import WebhookFactory
from cl.api.models import WebhookEvent, WebhookEventType
from cl.api.utils import get_webhook_deprecation_date
from cl.donate.models import NeonMembership
from cl.lib.date_time import midnight_pt
from cl.lib.redis_utils import get_redis_interface
from cl.lib.test_helpers import RECAPSearchTestCase
from cl.people_db.factories import (
    AttorneyFactory,
    AttorneyOrganizationFactory,
    PartyFactory,
    PartyTypeFactory,
)
from cl.search.documents import (
    DocketDocument,
    RECAPPercolator,
    RECAPSweepDocument,
)
from cl.search.factories import (
    BankruptcyInformationFactory,
    DocketEntryWithParentsFactory,
    DocketFactory,
    RECAPDocumentFactory,
)
from cl.search.models import Docket
from cl.search.tasks import index_docket_parties_in_es
from cl.stats.models import Stat
from cl.tests.cases import ESIndexTestCase, SearchAlertsAssertions, TestCase
from cl.tests.utils import MockResponse
from cl.users.factories import UserProfileWithParentsFactory


@mock.patch(
    "cl.alerts.utils.get_alerts_set_prefix",
    return_value="alert_hits_sweep",
)
class RECAPAlertsSweepIndexTest(
    RECAPSearchTestCase, ESIndexTestCase, TestCase, SearchAlertsAssertions
):
    """
    RECAP Alerts Sweep Index Tests
    """

    @classmethod
    def setUpTestData(cls):
        cls.rebuild_index("people_db.Person")
        cls.rebuild_index("search.Docket")
        # Mock indexing date to the previous day since the command currently
        # runs early each day.
        date_now = midnight_pt(now().date())
        cls.mock_date_indexing = date_now - datetime.timedelta(days=1)
        cls.mock_date = date_now
        with time_machine.travel(
            cls.mock_date_indexing, tick=False
        ), cls.captureOnCommitCallbacks(execute=True):
            super().setUpTestData()

            cls.user_profile = UserProfileWithParentsFactory()
            NeonMembership.objects.create(
                level=NeonMembership.LEGACY, user=cls.user_profile.user
            )
            cls.user_profile_2 = UserProfileWithParentsFactory()
            NeonMembership.objects.create(
                level=NeonMembership.LEGACY, user=cls.user_profile_2.user
            )
            cls.user_profile_no_member = UserProfileWithParentsFactory()
            cls.webhook_enabled = WebhookFactory(
                user=cls.user_profile.user,
                event_type=WebhookEventType.SEARCH_ALERT,
                url="https://example.com/",
                enabled=True,
            )

    def setUp(self):
        self.r = get_redis_interface("CACHE")
        self.r.delete("alert_sweep:task_id")
        keys = self.r.keys("alert_hits_sweep:*")
        if keys:
            self.r.delete(*keys)

    def test_filter_recap_alerts_to_send(self, mock_prefix) -> None:
        """Test filter RECAP alerts that met the conditions to be sent:
        - RECAP type alert.
        - RT or DLY rate
        - For RT rate the user must have an active membership.
        """

        rt_recap_alert = AlertFactory(
            user=self.user_profile.user,
            rate=Alert.REAL_TIME,
            name="Test RT RECAP Alert",
            query="docket_number=1:21-bk-1234&type=r",
            alert_type=SEARCH_TYPES.RECAP,
        )
        dly_recap_alert = AlertFactory(
            user=self.user_profile.user,
            rate=Alert.DAILY,
            name="Test DLY RECAP Alert",
            query='q="401 Civil"&type=r',
            alert_type=SEARCH_TYPES.RECAP,
        )
        AlertFactory(
            user=self.user_profile_no_member.user,
            rate=Alert.REAL_TIME,
            name="Test RT RECAP Alert no Member",
            query='q="401 Civil"&type=r',
            alert_type=SEARCH_TYPES.RECAP,
        )

        with mock.patch(
            "cl.api.webhooks.requests.post",
            side_effect=lambda *args, **kwargs: MockResponse(
                200, mock_raw=True
            ),
        ), time_machine.travel(self.mock_date, tick=False):
            call_command("cl_send_recap_alerts", testing_mode=True)
            alerts_runtime_naive = datetime.datetime.now()

        # Only the RECAP RT alert for a member and the RECAP DLY alert are sent.
        self.assertEqual(
            len(mail.outbox), 2, msg="Outgoing emails don't match."
        )
        html_content = self.get_html_content_from_email(mail.outbox[0])
        self.assertIn(rt_recap_alert.name, html_content)

        # Confirm that query overridden in the 'View Full Results' URL to
        # include a filter by timestamp.
        self._assert_timestamp_filter(
            html_content,
            Alert.REAL_TIME,
            alerts_runtime_naive,
            sweep_index=True,
        )

        # Confirm Alert date_last_hit is updated.
        rt_recap_alert.refresh_from_db()
        self.assertEqual(
            rt_recap_alert.date_last_hit,
            self.mock_date,
            msg="Alert date of last hit didn't match.",
        )

        html_content = self.get_html_content_from_email(mail.outbox[1])
        # Confirm that query overridden in the 'View Full Results' URL to
        # include a filter by timestamp.
        self._assert_timestamp_filter(
            html_content, Alert.DAILY, alerts_runtime_naive
        )

        # Confirm Alert date_last_hit is updated.
        dly_recap_alert.refresh_from_db()
        self.assertEqual(
            dly_recap_alert.date_last_hit,
            self.mock_date,
            msg="Alert date of last hit didn't match.",
        )

        self.assertIn(dly_recap_alert.name, html_content)

    def test_index_daily_recap_documents(self, mock_prefix) -> None:
        """Test index_daily_recap_documents method over different documents
        conditions.
        """
        RECAPSweepDocument._index.delete(ignore=404)
        RECAPSweepDocument.init()
        recap_search = DocketDocument.search()
        recap_dockets = recap_search.query(Q("match", docket_child="docket"))
        self.assertEqual(recap_dockets.count(), 2)

        recap_documents = recap_search.query(
            Q("match", docket_child="recap_document")
        )
        self.assertEqual(recap_documents.count(), 3)

        sweep_search = RECAPSweepDocument.search()
        self.assertEqual(
            sweep_search.count(),
            0,
            msg="Wrong number of documents in the sweep index.",
        )

        # Index documents based Dockets changed yesterday + all their
        # RECAPDocuments indexed.
        with time_machine.travel(self.mock_date, tick=False):
            query_date = get_day_before_query_date()
            documents_indexed = index_daily_recap_documents(
                self.r,
                DocketDocument._index._name,
                RECAPSweepDocument,
                query_date,
                testing=True,
            )
        self.assertEqual(
            documents_indexed, 5, msg="Wrong number of documents indexed."
        )

        sweep_search = RECAPSweepDocument.search()
        dockets_sweep = sweep_search.query(Q("match", docket_child="docket"))
        self.assertEqual(dockets_sweep.count(), 2)

        documents_sweep = sweep_search.query(
            Q("match", docket_child="recap_document")
        )
        self.assertEqual(documents_sweep.count(), 3)

        # Index Docket changed today + their RECAPDocuments indexed on
        # previous days
        with time_machine.travel(
            self.mock_date_indexing, tick=False
        ), self.captureOnCommitCallbacks(execute=True):
            docket = DocketFactory(
                court=self.court,
                case_name="SUBPOENAS SERVED CASE",
                docket_number="1:21-bk-1234",
                source=Docket.RECAP,
            )

        # Its related RD is ingested two days before.
        mock_two_days_before = self.mock_date - datetime.timedelta(days=2)
        with time_machine.travel(
            mock_two_days_before, tick=False
        ), self.captureOnCommitCallbacks(execute=True):
            alert_de = DocketEntryWithParentsFactory(
                docket=docket,
                entry_number=1,
                date_filed=datetime.date(2024, 8, 19),
                description="MOTION for Leave to File Amicus Curiae Lorem Served",
            )
            rd = RECAPDocumentFactory(
                docket_entry=alert_de,
                description="Motion to File",
                document_number="1",
                is_available=True,
            )

        # Run the indexer.
        with time_machine.travel(self.mock_date, tick=False):
            query_date = get_day_before_query_date()
            documents_indexed = index_daily_recap_documents(
                self.r,
                DocketDocument._index._name,
                RECAPSweepDocument,
                query_date,
                testing=True,
            )
        self.assertEqual(
            documents_indexed, 7, msg="Wrong number of documents indexed."
        )

        # Index a RECAPDocument changed today including its parent Docket
        # indexed on previous days.
        with time_machine.travel(
            mock_two_days_before, tick=False
        ), self.captureOnCommitCallbacks(execute=True):
            docket_2 = DocketFactory(
                court=self.court,
                case_name="SUBPOENAS SERVED CASE OFF",
                docket_number="1:21-bk-1250",
                source=Docket.RECAP,
            )

        # Its related RD is ingested yesterday.
        with time_machine.travel(
            self.mock_date_indexing, tick=False
        ), self.captureOnCommitCallbacks(execute=True):
            alert_de_2 = DocketEntryWithParentsFactory(
                docket=docket_2,
                entry_number=1,
                date_filed=datetime.date(2024, 8, 19),
                description="MOTION for Leave to File Amicus Curiae Lorem Served",
            )
            rd_2 = RECAPDocumentFactory(
                docket_entry=alert_de_2,
                description="Motion to File Lorem",
                document_number="2",
            )

        # Run the indexer.
        with time_machine.travel(self.mock_date, tick=False):
            query_date = get_day_before_query_date()
            documents_indexed = index_daily_recap_documents(
                self.r,
                DocketDocument._index._name,
                RECAPSweepDocument,
                query_date,
                testing=True,
            )
        self.assertEqual(
            documents_indexed, 9, msg="Wrong number of documents indexed."
        )

        # Docket and RD created on previous days, will be used later to confirm
        # documents got indexed into the sweep index after partial updates.
        mock_five_days_before = self.mock_date - datetime.timedelta(days=5)
        with time_machine.travel(
            mock_five_days_before, tick=False
        ), self.captureOnCommitCallbacks(execute=True):
            docket_old = DocketFactory(
                court=self.court,
                case_name="SUBPOENAS SERVED LOREM OFF",
                docket_number="1:21-bk-1254",
                source=Docket.RECAP,
            )
            alert_de_old = DocketEntryWithParentsFactory(
                docket=docket_old,
                entry_number=1,
                date_filed=datetime.date(2024, 8, 19),
                description="MOTION for Leave to File Amicus Curiae Lorem Served",
            )
            rd_old = RECAPDocumentFactory(
                docket_entry=alert_de_old,
                description="Motion to File",
                document_number="1",
                is_available=True,
            )
            rd_old_2 = RECAPDocumentFactory(
                docket_entry=alert_de_old,
                description="Motion to File 2",
                document_number="2",
                is_available=True,
            )

        # Run the indexer. No new documents re_indexed.
        with time_machine.travel(self.mock_date, tick=False):
            query_date = get_day_before_query_date()
            documents_indexed = index_daily_recap_documents(
                self.r,
                DocketDocument._index._name,
                RECAPSweepDocument,
                query_date,
                testing=True,
            )
        self.assertEqual(
            documents_indexed, 9, msg="Wrong number of documents indexed."
        )

        # Update the documents yesterday:
        with time_machine.travel(
            self.mock_date_indexing, tick=False
        ), self.captureOnCommitCallbacks(execute=True):
            rd_old_2.document_number = 3
            rd_old_2.save()

        # Run the indexer. No new documents re_indexed.
        with time_machine.travel(self.mock_date, tick=False):
            query_date = get_day_before_query_date()
            documents_indexed = index_daily_recap_documents(
                self.r,
                DocketDocument._index._name,
                RECAPSweepDocument,
                query_date,
                testing=True,
            )
        self.assertEqual(
            documents_indexed, 11, msg="Wrong number of documents indexed."
        )

        # Update the Docket yesterday:
        with time_machine.travel(
            self.mock_date_indexing, tick=False
        ), self.captureOnCommitCallbacks(execute=True):
            docket_old.case_name = "SUBPOENAS SERVED LOREM OFF UPDATED"
            docket_old.save()

        # Run the indexer. No new documents re_indexed.
        with time_machine.travel(self.mock_date, tick=False):
            query_date = get_day_before_query_date()
            documents_indexed = index_daily_recap_documents(
                self.r,
                DocketDocument._index._name,
                RECAPSweepDocument,
                query_date,
                testing=True,
            )
        self.assertEqual(
            documents_indexed, 12, msg="Wrong number of documents indexed."
        )

        docket_old.delete()
        docket.delete()
        docket_2.delete()

    def test_filter_out_alerts_to_send_by_query_and_hits(
        self, mock_prefix
    ) -> None:
        """Test RECAP alerts can be properly filtered out according to
        their query and hits matched conditions.

        - Docket-only Alerts should be triggered only if the Docket was
          modified on the day. This prevents sending Alerts due to related
          RDs added on the same day which can match the query due to parent
          fields indexed into the RDs.
            - The Docket or RD shouldn’t have triggered the alert previously.
            - RECAP-only Alerts should only include RDs that have not triggered the
              same alert previously. If there are no hits after filtering RDs,
              don’t send the alert.
            - Cross-object queries should only include RDs that have not triggered
              the same alert previously. If there are no hits after filtering RDs,
              don’t send the alert.

        Assert the content structure accordingly.
        """

        # This docket-only alert matches a Docket ingested today.
        docket_only_alert = AlertFactory(
            user=self.user_profile.user,
            rate=Alert.REAL_TIME,
            name="Test Alert Docket Only",
            query='q="401 Civil"&type=r',
            alert_type=SEARCH_TYPES.RECAP,
        )
        with mock.patch(
            "cl.api.webhooks.requests.post",
            side_effect=lambda *args, **kwargs: MockResponse(
                200, mock_raw=True
            ),
        ), time_machine.travel(self.mock_date, tick=False):
            call_command("cl_send_recap_alerts", testing_mode=True)

        self.assertEqual(
            len(mail.outbox), 1, msg="Outgoing emails don't match."
        )
        html_content = self.get_html_content_from_email(mail.outbox[0])
        self.assertIn(docket_only_alert.name, html_content)
        self._confirm_number_of_alerts(html_content, 1)
        # The docket-only alert doesn't contain any nested child hits.
        self._count_alert_hits_and_child_hits(
            html_content,
            docket_only_alert.name,
            1,
            self.de.docket.case_name,
            0,
        )

        # Assert email text version:
        txt_email = mail.outbox[0].body
        self.assertIn(docket_only_alert.name, txt_email)

        # The following test shouldn't match the Docket-only alert when the RD
        # is added today since its parent Docket was not modified today.
        AlertFactory(
            user=self.user_profile_2.user,
            rate=Alert.REAL_TIME,
            name="Test Alert Docket Only Not Triggered",
            query='q="405 Civil"&type=r',
            alert_type=SEARCH_TYPES.RECAP,
        )
        # Simulate docket is ingested a day before.
        one_day_before = self.mock_date_indexing - datetime.timedelta(days=1)
        with time_machine.travel(
            one_day_before, tick=False
        ), self.captureOnCommitCallbacks(execute=True):
            docket = DocketFactory(
                court=self.court,
                case_name="SUBPOENAS SERVED CASE",
                case_name_full="Jackson & Sons Holdings vs. Bank",
                docket_number="1:21-bk-1234",
                nature_of_suit="440",
                source=Docket.RECAP,
                cause="405 Civil",
                jurisdiction_type="'U.S. Government Defendant",
                jury_demand="1,000,000",
            )

        # Its related RD is ingested yesterday.
        with time_machine.travel(
            self.mock_date_indexing, tick=False
        ), self.captureOnCommitCallbacks(execute=True):
            alert_de = DocketEntryWithParentsFactory(
                docket=docket,
                entry_number=1,
                date_filed=datetime.date(2024, 8, 19),
                description="MOTION for Leave to File Amicus Curiae Lorem Served",
            )
            rd = RECAPDocumentFactory(
                docket_entry=alert_de,
                description="Motion to File",
                document_number="1",
                is_available=True,
                page_count=5,
                pacer_doc_id="018036652436",
                plain_text="plain text for 018036652436",
            )

        with mock.patch(
            "cl.api.webhooks.requests.post",
            side_effect=lambda *args, **kwargs: MockResponse(
                200, mock_raw=True
            ),
        ), time_machine.travel(self.mock_date, tick=False):
            call_command("cl_send_recap_alerts", testing_mode=True)
        # The RD ingestion's shouldn't match the docket-only alert.
        self.assertEqual(
            len(mail.outbox), 1, msg="Outgoing emails don't match."
        )

        # Test a RECAP-only alert query.
        recap_only_alert = AlertFactory(
            user=self.user_profile.user,
            rate=Alert.REAL_TIME,
            name="Test Alert RECAP Only",
            query='q="plain text for 018036652436"&type=r',
            alert_type=SEARCH_TYPES.RECAP,
        )
        with mock.patch(
            "cl.api.webhooks.requests.post",
            side_effect=lambda *args, **kwargs: MockResponse(
                200, mock_raw=True
            ),
        ), time_machine.travel(self.mock_date, tick=False):
            call_command("cl_send_recap_alerts", testing_mode=True)
        # 1 New alert should be triggered.
        self.assertEqual(
            len(mail.outbox), 2, msg="Outgoing emails don't match."
        )
        html_content = self.get_html_content_from_email(mail.outbox[1])
        self._confirm_number_of_alerts(html_content, 1)
        # Only one child hit should be included in the case within the alert.
        self._count_alert_hits_and_child_hits(
            html_content,
            recap_only_alert.name,
            1,
            alert_de.docket.case_name,
            1,
        )
        self._assert_child_hits_content(
            html_content,
            recap_only_alert.name,
            alert_de.docket.case_name,
            [rd.description],
        )
        # Assert email text version:
        txt_email = mail.outbox[1].body
        self.assertIn(recap_only_alert.name, txt_email)
        self.assertIn(rd.description, txt_email)

        # Confirm that the document timestamp "Date Updated" is rendered in the alert
        self._assert_date_updated(
            self.mock_date_indexing, html_content, txt_email
        )

        # Trigger the same alert again to confirm that no new alert is
        # triggered because previous hits have already triggered the same alert
        with mock.patch(
            "cl.api.webhooks.requests.post",
            side_effect=lambda *args, **kwargs: MockResponse(
                200, mock_raw=True
            ),
        ), time_machine.travel(self.mock_date, tick=False):
            call_command("cl_send_recap_alerts", testing_mode=True)
        # No new alert should be triggered.
        self.assertEqual(
            len(mail.outbox), 2, msg="Outgoing emails don't match."
        )

        with time_machine.travel(
            self.mock_date_indexing, tick=False
        ), self.captureOnCommitCallbacks(execute=True):
            # Create a new RD for the same DocketEntry to confirm this new RD is
            # properly included in the alert email.
            rd_2 = RECAPDocumentFactory(
                docket_entry=alert_de,
                description="Motion to File 2",
                document_number="2",
                is_available=True,
                page_count=3,
                pacer_doc_id="018036652436",
                plain_text="plain text for 018036652436",
            )

        with mock.patch(
            "cl.api.webhooks.requests.post",
            side_effect=lambda *args, **kwargs: MockResponse(
                200, mock_raw=True
            ),
        ), time_machine.travel(self.mock_date, tick=False):
            call_command("cl_send_recap_alerts", testing_mode=True)

        # A new alert should be triggered containing only the new RD created.
        self.assertEqual(
            len(mail.outbox), 3, msg="Outgoing emails don't match."
        )
        html_content = self.get_html_content_from_email(mail.outbox[2])
        self._confirm_number_of_alerts(html_content, 1)
        self._assert_child_hits_content(
            html_content,
            recap_only_alert.name,
            alert_de.docket.case_name,
            [rd_2.description],
        )

        # The following test confirms that hits previously matched with other
        # alerts can match a different alert.
        recap_only_alert_2 = AlertFactory(
            user=self.user_profile.user,
            rate=Alert.REAL_TIME,
            name="Test Alert RECAP Only Docket Entry",
            query=f"q=docket_entry_id:{alert_de.pk}&type=r",
            alert_type=SEARCH_TYPES.RECAP,
        )
        with mock.patch(
            "cl.api.webhooks.requests.post",
            side_effect=lambda *args, **kwargs: MockResponse(
                200, mock_raw=True
            ),
        ), time_machine.travel(self.mock_date, tick=False):
            call_command("cl_send_recap_alerts", testing_mode=True)

        # A new alert should be triggered containing two RDs (rd and rd_2)
        self.assertEqual(
            len(mail.outbox), 4, msg="Outgoing emails don't match."
        )
        html_content = self.get_html_content_from_email(mail.outbox[3])
        self._confirm_number_of_alerts(html_content, 1)
        self._assert_child_hits_content(
            html_content,
            recap_only_alert_2.name,
            alert_de.docket.case_name,
            [rd.description, rd_2.description],
        )
        # Assert email text version:
        txt_email = mail.outbox[3].body
        self.assertIn(recap_only_alert.name, txt_email)
        self.assertIn(rd.description, txt_email)
        self.assertIn(rd_2.description, txt_email)

        # The following test confirms that a cross-object alert is properly
        # matched and triggered
        cross_object_alert = AlertFactory(
            user=self.user_profile.user,
            rate=Alert.REAL_TIME,
            name="Test Alert Cross-object query",
            query=f'q="Motion to File 2"&docket_number={docket.docket_number}&type=r',
            alert_type=SEARCH_TYPES.RECAP,
        )
        with mock.patch(
            "cl.api.webhooks.requests.post",
            side_effect=lambda *args, **kwargs: MockResponse(
                200, mock_raw=True
            ),
        ), time_machine.travel(self.mock_date, tick=False):
            call_command("cl_send_recap_alerts", testing_mode=True)

        # A new alert should be triggered containing one RD (rd_2)
        self.assertEqual(
            len(mail.outbox), 5, msg="Outgoing emails don't match."
        )
        html_content = self.get_html_content_from_email(mail.outbox[4])
        self._confirm_number_of_alerts(html_content, 1)
        self._assert_child_hits_content(
            html_content,
            cross_object_alert.name,
            alert_de.docket.case_name,
            [rd_2.description],
        )
        webhook_events = WebhookEvent.objects.all().values_list(
            "content", flat=True
        )
        # Assert webhook event child hits.
        self._count_webhook_hits_and_child_hits(
            list(webhook_events),
            cross_object_alert.name,
            1,
            alert_de.docket.case_name,
            1,
        )

        # Assert email text version:
        txt_email = mail.outbox[4].body
        self.assertIn(cross_object_alert.name, txt_email)
        self.assertIn(rd_2.description, txt_email)

        docket.delete()

    def test_special_cross_object_alerts_or_clause(self, mock_prefix) -> None:
        """This test confirms that hits are properly filtered out or included
        in alerts for special cross-object alerts that can match either a
        Docket-only hit and/or Docket + RDs simultaneously in the same hit.
        These cases include queries that use an OR clause combining
        Docket field + RD fields.
        """

        # The following test confirms that an alert with a query that can match
        # a Docket or RECAPDocuments from different cases simultaneously are
        # properly filtered.
        cross_object_alert_d_or_rd_field = AlertFactory(
            user=self.user_profile.user,
            rate=Alert.REAL_TIME,
            name="Test Alert Cross-object query",
            query=f"q=docket_id:{self.de.docket.pk} OR pacer_doc_id:{self.rd_2.pacer_doc_id}&type=r",
            alert_type=SEARCH_TYPES.RECAP,
        )
        with mock.patch(
            "cl.api.webhooks.requests.post",
            side_effect=lambda *args, **kwargs: MockResponse(
                200, mock_raw=True
            ),
        ), time_machine.travel(self.mock_date, tick=False):
            call_command("cl_send_recap_alerts", testing_mode=True)

        # A new alert should be triggered containing a Docket-only hit and a
        # Docket with the nested RD matched.
        self.assertEqual(
            len(mail.outbox), 1, msg="Outgoing emails don't match."
        )
        html_content = self.get_html_content_from_email(mail.outbox[0])
        self._confirm_number_of_alerts(html_content, 1)

        # This hit should only display the Docket matched by its ID,
        # no RECAPDocument should be matched.
        self._count_alert_hits_and_child_hits(
            html_content,
            cross_object_alert_d_or_rd_field.name,
            2,
            self.de.docket.case_name,
            0,
        )
        # The second hit should display the rd_2 nested below its parent docket.
        self._assert_child_hits_content(
            html_content,
            cross_object_alert_d_or_rd_field.name,
            self.de_1.docket.case_name,
            [self.rd_2.description],
        )
        # Assert email text version:
        txt_email = mail.outbox[0].body
        self.assertIn(cross_object_alert_d_or_rd_field.name, txt_email)
        self.assertIn(self.rd_2.description, txt_email)

        # This test confirms that we're able to trigger cross-object alerts
        # that include an OR clause and match documents that belong to the
        # same case.
        cross_object_alert_d_or_rd_field_same_case = AlertFactory(
            user=self.user_profile.user,
            rate=Alert.REAL_TIME,
            name="Test Alert Cross-object query",
            query=f"q=docket_id:{self.de.docket.pk} OR pacer_doc_id:{self.rd.pacer_doc_id}&type=r",
            alert_type=SEARCH_TYPES.RECAP,
        )
        with mock.patch(
            "cl.api.webhooks.requests.post",
            side_effect=lambda *args, **kwargs: MockResponse(
                200, mock_raw=True
            ),
        ), time_machine.travel(self.mock_date, tick=False):
            call_command("cl_send_recap_alerts", testing_mode=True)

        # A new alert should be triggered, containing the RD document nested
        # below its parent docket.
        self.assertEqual(
            len(mail.outbox), 2, msg="Outgoing emails don't match."
        )
        html_content = self.get_html_content_from_email(mail.outbox[1])
        self._confirm_number_of_alerts(html_content, 1)
        self._count_alert_hits_and_child_hits(
            html_content,
            cross_object_alert_d_or_rd_field.name,
            1,
            self.de.docket.case_name,
            1,
        )
        self._assert_child_hits_content(
            html_content,
            cross_object_alert_d_or_rd_field_same_case.name,
            self.de.docket.case_name,
            [self.rd.description],
        )

    def test_special_cross_object_alerts_text_query(self, mock_prefix) -> None:
        """This test confirms that hits are properly filtered out or included
        in alerts for special cross-object alerts that can match either a
        Docket-only hit and/or Docket + RDs simultaneously in the same hit.
        These cases include queries that use a text query that can match a
        Docket and RD field simultaneously.
        """

        # This test confirms a text query cross-object alert matches documents
        # according to trigger conditions like indexed date and previous triggers
        # by the same document.
        cross_object_alert_text = AlertFactory(
            user=self.user_profile.user,
            rate=Alert.REAL_TIME,
            name="Test Alert Cross-object text query",
            query=f'q="United states"&type=r',
            alert_type=SEARCH_TYPES.RECAP,
        )
        mock_two_days_before = self.mock_date_indexing - datetime.timedelta(
            days=2
        )
        with time_machine.travel(
            mock_two_days_before, tick=False
        ), self.captureOnCommitCallbacks(execute=True):
            docket = DocketFactory(
                court=self.court,
                case_name="United States of America",
                docket_number="1:21-bk-1009",
                source=Docket.RECAP,
            )

        with mock.patch(
            "cl.api.webhooks.requests.post",
            side_effect=lambda *args, **kwargs: MockResponse(
                200, mock_raw=True
            ),
        ), time_machine.travel(self.mock_date, tick=False):
            call_command("cl_send_recap_alerts", testing_mode=True)

        # No alert should be triggered since the matched docket was not
        # modified during the current day.
        self.assertEqual(
            len(mail.outbox), 0, msg="Outgoing emails don't match."
        )

        # Index new documents that match cross_object_alert_text, an RD, and
        # an empty docket.
        with time_machine.travel(
            self.mock_date_indexing, tick=False
        ), self.captureOnCommitCallbacks(execute=True):
            alert_de = DocketEntryWithParentsFactory(
                docket=docket,
                entry_number=1,
                date_filed=datetime.date(2024, 8, 19),
                description="MOTION for Leave to File",
            )
            rd_3 = RECAPDocumentFactory(
                docket_entry=alert_de,
                description="Motion to File New",
                document_number="2",
                pacer_doc_id="018036652875",
                plain_text="United states Lorem",
            )

            docket_2 = DocketFactory(
                court=self.court,
                case_name="United States vs Lorem",
                docket_number="1:21-bk-1008",
                source=Docket.RECAP,
            )

        with mock.patch(
            "cl.api.webhooks.requests.post",
            side_effect=lambda *args, **kwargs: MockResponse(
                200, mock_raw=True
            ),
        ), time_machine.travel(self.mock_date, tick=False):
            call_command("cl_send_recap_alerts", testing_mode=True)

        # An alert should be triggered containing two hits. One matched by
        # the rd_3 plain text description and one matched by docket_2 case_name
        self.assertEqual(
            len(mail.outbox), 1, msg="Outgoing emails don't match."
        )
        html_content = self.get_html_content_from_email(mail.outbox[0])
        self._confirm_number_of_alerts(html_content, 1)
        self._count_alert_hits_and_child_hits(
            html_content,
            cross_object_alert_text.name,
            2,
            docket.case_name,
            1,
        )
        # rd_3 should appear nested in this hit.
        self._assert_child_hits_content(
            html_content,
            cross_object_alert_text.name,
            docket.case_name,
            [rd_3.description],
        )
        # The docket_2 hit shouldn't contain RDs.
        self._assert_child_hits_content(
            html_content,
            cross_object_alert_text.name,
            docket_2.case_name,
            [],
        )
        # Modify 1:21-bk-1009 docket today:
        with time_machine.travel(
            self.mock_date_indexing, tick=False
        ), self.captureOnCommitCallbacks(execute=True):
            docket.cause = "405 Civil"
            docket.save()

        # Trigger the alert again:
        with mock.patch(
            "cl.api.webhooks.requests.post",
            side_effect=lambda *args, **kwargs: MockResponse(
                200, mock_raw=True
            ),
        ), time_machine.travel(self.mock_date, tick=False):
            call_command("cl_send_recap_alerts", testing_mode=True)

        # A new alert should be triggered containing the docket as a hit with
        # no nested RDs.
        html_content = self.get_html_content_from_email(mail.outbox[1])
        self.assertEqual(
            len(mail.outbox), 2, msg="Outgoing emails don't match."
        )
        self._confirm_number_of_alerts(html_content, 1)
        self._count_alert_hits_and_child_hits(
            html_content,
            cross_object_alert_text.name,
            1,
            docket.case_name,
            0,
        )
        self._assert_child_hits_content(
            html_content,
            cross_object_alert_text.name,
            docket.case_name,
            [],
        )

        # Trigger alert again:
        with mock.patch(
            "cl.api.webhooks.requests.post",
            side_effect=lambda *args, **kwargs: MockResponse(
                200, mock_raw=True
            ),
        ), time_machine.travel(self.mock_date, tick=False):
            call_command("cl_send_recap_alerts", testing_mode=True)
        # No new alerts should be triggered.
        self.assertEqual(
            len(mail.outbox), 2, msg="Outgoing emails don't match."
        )

        # Index new documents that match cross_object_alert_text, an RD, and
        # an empty docket.
        with time_machine.travel(
            self.mock_date_indexing, tick=False
        ), self.captureOnCommitCallbacks(execute=True):
            rd_4 = RECAPDocumentFactory(
                docket_entry=alert_de,
                description="Hearing new",
                document_number="3",
                pacer_doc_id="0180366528790",
                plain_text="Lorem ipsum",
            )
            rd_5 = RECAPDocumentFactory(
                docket_entry=alert_de,
                description="Hearing new 2",
                document_number="4",
                pacer_doc_id="018026657750",
                plain_text="United states of america plain text",
            )

        # This test confirms that we're able to trigger cross-object alerts
        # that include an OR clause and a cross-object text query.
        cross_object_alert_d_or_rd_field_text_query = AlertFactory(
            user=self.user_profile.user,
            rate=Alert.REAL_TIME,
            name="Test Alert Cross-object query combined.",
            query=f"q=docket_id:{self.de.docket.pk} OR "
            f"pacer_doc_id:{self.rd.pacer_doc_id} OR "
            f'("United States of America" OR '
            f"pacer_doc_id:{rd_3.pacer_doc_id})&type=r",
            alert_type=SEARCH_TYPES.RECAP,
        )
        with mock.patch(
            "cl.api.webhooks.requests.post",
            side_effect=lambda *args, **kwargs: MockResponse(
                200, mock_raw=True
            ),
        ), time_machine.travel(self.mock_date, tick=False):
            call_command("cl_send_recap_alerts", testing_mode=True)

        # A new alert should be triggered, containing the RD document nested below
        # its parent docket.
        html_content = self.get_html_content_from_email(mail.outbox[2])
        self.assertEqual(
            len(mail.outbox), 3, msg="Outgoing emails don't match."
        )
        # The email contains two alerts: one for cross_object_alert_text
        # triggered by the new rd_5 added, and one for cross_object_alert_d_or_rd_field_text_query.
        self._confirm_number_of_alerts(html_content, 2)
        self._count_alert_hits_and_child_hits(
            html_content,
            cross_object_alert_text.name,
            1,
            docket.case_name,
            1,
        )
        # The cross_object_alert_d_or_rd_field_text_query alert contains two
        # hits. The first one matches "docket" and rd_3 and rd_5 nested below
        # due to the OR clause in the text query, and the second hit matches
        # self.de.docket and self.rd.
        self._count_alert_hits_and_child_hits(
            html_content,
            cross_object_alert_d_or_rd_field_text_query.name,
            2,
            docket.case_name,
            2,
        )
        self._assert_child_hits_content(
            html_content,
            cross_object_alert_d_or_rd_field_text_query.name,
            docket.case_name,
            [rd_3.description, rd_5.description],
        )
        self._assert_child_hits_content(
            html_content,
            cross_object_alert_d_or_rd_field_text_query.name,
            self.de.docket.case_name,
            [self.rd.description],
        )

        # This test confirms that hits are properly filtered when using AND in
        # the text query.
        cross_object_alert_d_or_rd_field_text_query_and = AlertFactory(
            user=self.user_profile.user,
            rate=Alert.REAL_TIME,
            name="Test Alert Cross-object query combined.",
            query=f'q=("United States of America" AND '
            f"pacer_doc_id:{rd_3.pacer_doc_id})&type=r",
            alert_type=SEARCH_TYPES.RECAP,
        )
        with mock.patch(
            "cl.api.webhooks.requests.post",
            side_effect=lambda *args, **kwargs: MockResponse(
                200, mock_raw=True
            ),
        ), time_machine.travel(self.mock_date, tick=False):
            call_command("cl_send_recap_alerts", testing_mode=True)

        # A new alert should be triggered, containing rd_3 document nested below
        # its parent docket.
        html_content = self.get_html_content_from_email(mail.outbox[3])
        self.assertEqual(
            len(mail.outbox), 4, msg="Outgoing emails don't match."
        )
        self._confirm_number_of_alerts(html_content, 1)
        self._count_alert_hits_and_child_hits(
            html_content,
            cross_object_alert_d_or_rd_field_text_query_and.name,
            1,
            docket.case_name,
            1,
        )
        self._assert_child_hits_content(
            html_content,
            cross_object_alert_d_or_rd_field_text_query_and.name,
            docket.case_name,
            [rd_3.description],
        )

        docket.delete()
        docket_2.delete()

    @mock.patch("cl.alerts.management.commands.cl_send_recap_alerts.logger")
    def test_alert_fails_gracefully(self, mock_logger, mock_prefix) -> None:
        """This test confirms that if an alert has bad syntax or another
        Elasticsearch issue that prevents it from being sent, it fails
        gracefully by logging the error and continuing with the remaining alerts.
        """

        AlertFactory(
            user=self.user_profile.user,
            rate=Alert.REAL_TIME,
            name="Test Failing Alert query",
            query="q=test :&type=r",
            alert_type=SEARCH_TYPES.RECAP,
        )
        AlertFactory(
            user=self.user_profile.user,
            rate=Alert.REAL_TIME,
            name="Test Alert Good query",
            query="q=SUBPOENAS SERVED OFF&type=r",
            alert_type=SEARCH_TYPES.RECAP,
        )

        with mock.patch(
            "cl.api.webhooks.requests.post",
            side_effect=lambda *args, **kwargs: MockResponse(
                200, mock_raw=True
            ),
        ), time_machine.travel(self.mock_date, tick=False):
            call_command("cl_send_recap_alerts", testing_mode=True)
        error = "ApiError(200, 'N/A', 'Failed to parse query [test AND :]')"
        mock_logger.warning.assert_called_with(
            "ApiError when querying an alert from the sweep index: %s", error
        )
        # Confirm remaining alert was properly sent.
        self.assertEqual(
            len(mail.outbox), 1, msg="Outgoing emails don't match."
        )
        # Confirm alert_sweep keys are removed from Redis.
        self.assertFalse(self.r.exists("alert_sweep:main_re_index_completed"))
        self.assertFalse(self.r.exists("alert_sweep:rd_re_index_completed"))

    def test_send_alerts_on_custom_date(self, mock_prefix) -> None:
        """This test confirms that the cl_send_recap_alerts --query-date
        argument works correctly to send alerts for the specified date.
        """

        indexing_date = self.mock_date - datetime.timedelta(days=5)
        with time_machine.travel(
            indexing_date, tick=False
        ), self.captureOnCommitCallbacks(execute=True):
            DocketFactory(
                court=self.court,
                case_name="SUBPOENAS SERVED 5 Days Ago",
                docket_number="1:21-bk-1239",
                source=Docket.RECAP,
            )

        AlertFactory(
            user=self.user_profile.user,
            rate=Alert.REAL_TIME,
            name="Test Alert 5 days ago",
            query="q=SUBPOENAS SERVED 5 Days Ago&type=r",
            alert_type=SEARCH_TYPES.RECAP,
        )

        # Run the command using a date that should not trigger any alerts.
        with mock.patch(
            "cl.api.webhooks.requests.post",
            side_effect=lambda *args, **kwargs: MockResponse(
                200, mock_raw=True
            ),
        ):
            call_command(
                "cl_send_recap_alerts",
                query_date=indexing_date - datetime.timedelta(days=1),
                testing_mode=True,
            )
        # No alerts should be triggered.
        self.assertEqual(
            len(mail.outbox), 0, msg="Outgoing emails don't match."
        )

        # Run the command on the same date the documents were indexed.
        with mock.patch(
            "cl.api.webhooks.requests.post",
            side_effect=lambda *args, **kwargs: MockResponse(
                200, mock_raw=True
            ),
        ):
            call_command(
                "cl_send_recap_alerts",
                query_date=indexing_date,
                testing_mode=True,
            )
        # Confirm remaining alert was properly sent.
        self.assertEqual(
            len(mail.outbox), 1, msg="Outgoing emails don't match."
        )

    def test_limit_alert_case_child_hits(self, mock_prefix) -> None:
        """Test limit case child hits up to 5 and display the "View additional
        results for this Case" button.
        """

        with time_machine.travel(
            self.mock_date, tick=False
        ), self.captureOnCommitCallbacks(execute=True):
            alert_de = DocketEntryWithParentsFactory(
                docket=self.de.docket,
                entry_number=1,
                date_filed=datetime.date(2024, 8, 19),
                description="MOTION for Leave to File Amicus Curiae Lorem Served",
            )
            rd_descriptions = []
            for i in range(4):
                rd = RECAPDocumentFactory(
                    docket_entry=alert_de,
                    description=f"Motion to File {i+1}",
                    document_number=f"{i+1}",
                    pacer_doc_id=f"018036652436{i+1}",
                )
                if i < 3:
                    # Omit the last alert to compare. Only up to 3 should be
                    # included in the case.
                    rd_descriptions.append(rd.description)

        recap_only_alert = AlertFactory(
            user=self.user_profile.user,
            rate=Alert.REAL_TIME,
            name="Test Alert RECAP Only Docket Entry",
            query=f"q=docket_entry_id:{alert_de.pk}&type=r",
            alert_type=SEARCH_TYPES.RECAP,
        )
        with mock.patch(
            "cl.api.webhooks.requests.post",
            side_effect=lambda *args, **kwargs: MockResponse(
                200, mock_raw=True
            ),
        ), time_machine.travel(self.mock_date, tick=False):
            call_command("cl_send_recap_alerts", testing_mode=True)

        self.assertEqual(
            len(mail.outbox), 1, msg="Outgoing emails don't match."
        )
        html_content = self.get_html_content_from_email(mail.outbox[0])
        self.assertIn(recap_only_alert.name, html_content)
        self._confirm_number_of_alerts(html_content, 1)
        # The case alert should contain up to 3 child hits.
        self._count_alert_hits_and_child_hits(
            html_content,
            recap_only_alert.name,
            1,
            self.de.docket.case_name,
            3,
        )
        self._assert_child_hits_content(
            html_content,
            recap_only_alert.name,
            alert_de.docket.case_name,
            rd_descriptions,
        )
        # Assert the View more results button is present in the alert.
        self.assertIn("View Additional Results for this Case", html_content)

        # Assert email text version:
        txt_email = mail.outbox[0].body
        self.assertIn(recap_only_alert.name, txt_email)
        for description in rd_descriptions:
            with self.subTest(
                description=description, msg="Plain text descriptions"
            ):
                self.assertIn(
                    description,
                    txt_email,
                    msg="RECAPDocument wasn't found in the email content.",
                )

        self.assertIn("View Additional Results for this Case", txt_email)

        alert_de.delete()

    def test_cross_object_parties_alert_query(self, mock_prefix) -> None:
        """Test a cross object alert including parties can be properly
        triggered.
        """

        cross_object_parties_alert = AlertFactory(
            user=self.user_profile.user,
            rate=Alert.REAL_TIME,
            name="Test Cross",
            query='party_name="Janet Dolor"&q=MOTION Sed que ipsa&type=r',
            alert_type=SEARCH_TYPES.RECAP,
        )

        with time_machine.travel(
            self.mock_date_indexing, tick=False
        ), self.captureOnCommitCallbacks(execute=True):
            alert_de = DocketEntryWithParentsFactory(
                docket=self.de.docket,
                entry_number=2,
                date_filed=datetime.date(2024, 8, 19),
                description="MOTION Sed que ipsa quae ab illo inventore",
            )
            rd = RECAPDocumentFactory(
                docket_entry=alert_de,
                description=f"Motion to File Party Test",
                document_number="2",
                pacer_doc_id=f"01803665243325",
            )
            firm = AttorneyOrganizationFactory(
                name="Associates LLP 3", lookup_key="firm_llp_2"
            )
            attorney = AttorneyFactory(
                name="John Lorem",
                organizations=[firm],
                docket=self.de.docket,
            )
            PartyTypeFactory.create(
                party=PartyFactory(
                    name="Defendant Janet Dolor",
                    docket=self.de.docket,
                    attorneys=[attorney],
                ),
                docket=self.de.docket,
            )
            index_docket_parties_in_es.delay(self.de.docket.pk)

        with mock.patch(
            "cl.api.webhooks.requests.post",
            side_effect=lambda *args, **kwargs: MockResponse(
                200, mock_raw=True
            ),
        ), time_machine.travel(self.mock_date, tick=False):
            call_command("cl_send_recap_alerts", testing_mode=True)

        self.assertEqual(
            len(mail.outbox), 1, msg="Outgoing emails don't match."
        )

        html_content = self.get_html_content_from_email(mail.outbox[0])

        self._confirm_number_of_alerts(html_content, 1)
        # Only one child hit should be included in the case within the alert.
        self._count_alert_hits_and_child_hits(
            html_content,
            cross_object_parties_alert.name,
            1,
            alert_de.docket.case_name,
            1,
        )
        self._assert_child_hits_content(
            html_content,
            cross_object_parties_alert.name,
            alert_de.docket.case_name,
            [rd.description],
        )

        # Trigger alert again.
        with mock.patch(
            "cl.api.webhooks.requests.post",
            side_effect=lambda *args, **kwargs: MockResponse(
                200, mock_raw=True
            ),
        ), time_machine.travel(self.mock_date, tick=False):
            call_command("cl_send_recap_alerts", testing_mode=True)

        # Shouldn't be sent again.
        self.assertEqual(
            len(mail.outbox), 1, msg="Outgoing emails don't match."
        )
        alert_de.delete()

    def test_docket_only_parties_alert_query(self, mock_prefix) -> None:
        """Test a docket only alert including parties can be properly
        triggered.
        """

        docket_parties_alert = AlertFactory(
            user=self.user_profile.user,
            rate=Alert.REAL_TIME,
            name="Test Docket Only Parties",
            query='atty_name="Debbie Russell"&type=r',
            alert_type=SEARCH_TYPES.RECAP,
        )

        with mock.patch(
            "cl.api.webhooks.requests.post",
            side_effect=lambda *args, **kwargs: MockResponse(
                200, mock_raw=True
            ),
        ), time_machine.travel(self.mock_date, tick=False):
            call_command("cl_send_recap_alerts", testing_mode=True)

        self.assertEqual(
            len(mail.outbox), 1, msg="Outgoing emails don't match."
        )

        html_content = self.get_html_content_from_email(mail.outbox[0])
        self._confirm_number_of_alerts(html_content, 1)
        # No child hits in the docket only alert.
        self._count_alert_hits_and_child_hits(
            html_content,
            docket_parties_alert.name,
            1,
            self.de.docket.case_name,
            0,
        )

        # Trigger alert again.
        with mock.patch(
            "cl.api.webhooks.requests.post",
            side_effect=lambda *args, **kwargs: MockResponse(
                200, mock_raw=True
            ),
        ), time_machine.travel(self.mock_date, tick=False):
            call_command("cl_send_recap_alerts", testing_mode=True)

        # Shouldn't be sent again.
        self.assertEqual(
            len(mail.outbox), 1, msg="Outgoing emails don't match."
        )

    @override_settings(SCHEDULED_ALERT_HITS_LIMIT=3)
    def test_multiple_alerts_email_hits_limit_per_alert(
        self, mock_prefix
    ) -> None:
        """Test multiple alerts can be grouped in an email and hits within an
        alert are limited to SCHEDULED_ALERT_HITS_LIMIT (3) hits.
        """

        with time_machine.travel(
            self.mock_date_indexing, tick=False
        ), self.captureOnCommitCallbacks(execute=True):
            docket = DocketFactory(
                court=self.court,
                case_name=f"SUBPOENAS SERVED CASE",
                docket_number=f"1:21-bk-123",
                source=Docket.RECAP,
                cause="410 Civil",
            )
            dockets_created = []
            for i in range(3):
                docket_created = DocketFactory(
                    court=self.court,
                    case_name=f"SUBPOENAS SERVED CASE {i}",
                    docket_number=f"1:21-bk-123{i}",
                    source=Docket.RECAP,
                    cause="410 Civil",
                )
                dockets_created.append(docket_created)

            alert_de = DocketEntryWithParentsFactory(
                docket=docket,
                entry_number=1,
                date_filed=datetime.date(2024, 8, 19),
                description="MOTION for Leave to File Amicus Curiae Lorem Served",
            )
            rd = RECAPDocumentFactory(
                docket_entry=alert_de,
                description="Motion to File",
                document_number="1",
                pacer_doc_id="018036652439",
            )
            rd_2 = RECAPDocumentFactory(
                docket_entry=alert_de,
                description="Motion to File 2",
                document_number="2",
                pacer_doc_id="018036652440",
                plain_text="plain text lorem",
            )

        docket_only_alert = AlertFactory(
            user=self.user_profile.user,
            rate=Alert.REAL_TIME,
            name="Test Alert Docket Only",
            query='q="410 Civil"&type=r',
            alert_type=SEARCH_TYPES.RECAP,
        )
        recap_only_alert = AlertFactory(
            user=self.user_profile.user,
            rate=Alert.REAL_TIME,
            name="Test Alert RECAP Only Docket Entry",
            query=f"q=docket_entry_id:{alert_de.pk}&type=r",
            alert_type=SEARCH_TYPES.RECAP,
        )
        cross_object_alert_with_hl = AlertFactory(
            user=self.user_profile.user,
            rate=Alert.REAL_TIME,
            name="Test Alert Cross-object",
            query=f'q="File Amicus Curiae" AND "Motion to File 2" AND '
            f'"plain text lorem" AND "410 Civil" AND '
            f"id:{rd_2.pk}&docket_number={docket.docket_number}"
            f'&case_name="{docket.case_name}"&type=r',
            alert_type=SEARCH_TYPES.RECAP,
        )
        AlertFactory(
            user=self.user_profile_2.user,
            rate=Alert.REAL_TIME,
            name="Test Alert Cross-object",
            query=f'q="File Amicus Curiae" AND "Motion to File 2" AND '
            f'"plain text lorem" AND "410 Civil" AND '
            f"id:{rd_2.pk}&docket_number={docket.docket_number}"
            f'&case_name="{docket.case_name}"&type=r',
            alert_type=SEARCH_TYPES.RECAP,
        )

        with mock.patch(
            "cl.api.webhooks.requests.post",
            side_effect=lambda *args, **kwargs: MockResponse(
                200, mock_raw=True
            ),
        ), time_machine.travel(self.mock_date, tick=False):
            call_command("cl_send_recap_alerts", testing_mode=True)

        self.assertEqual(
            len(mail.outbox), 2, msg="Outgoing emails don't match."
        )

        # Assert webhooks.
        webhook_events = WebhookEvent.objects.all().values_list(
            "content", flat=True
        )
        self.assertEqual(len(webhook_events), 3)
        # Assert docket-only alert.
        html_content = self.get_html_content_from_email(mail.outbox[0])
        self.assertIn(docket_only_alert.name, html_content)
        self._confirm_number_of_alerts(html_content, 3)
        # The docket-only alert doesn't contain any nested child hits.
        self._count_alert_hits_and_child_hits(
            html_content,
            docket_only_alert.name,
            3,
            docket.case_name,
            0,
        )
        self._count_webhook_hits_and_child_hits(
            list(webhook_events),
            docket_only_alert.name,
            3,
            docket.case_name,
            0,
        )

        # Assert RECAP-only alert.
        self.assertIn(recap_only_alert.name, html_content)
        # The recap-only alert contain 2 child hits.
        self._count_alert_hits_and_child_hits(
            html_content,
            recap_only_alert.name,
            1,
            alert_de.docket.case_name,
            2,
        )
        self._count_webhook_hits_and_child_hits(
            list(webhook_events),
            recap_only_alert.name,
            1,
            alert_de.docket.case_name,
            2,
        )
        self._assert_child_hits_content(
            html_content,
            recap_only_alert.name,
            alert_de.docket.case_name,
            [rd.description, rd_2.description],
        )

        # Assert Cross-object alert.
        self.assertIn(recap_only_alert.name, html_content)
        # The cross-object alert only contain 1 child hit.
        self._count_alert_hits_and_child_hits(
            html_content,
            cross_object_alert_with_hl.name,
            1,
            alert_de.docket.case_name,
            1,
        )
        self._count_webhook_hits_and_child_hits(
            list(webhook_events),
            cross_object_alert_with_hl.name,
            1,
            alert_de.docket.case_name,
            1,
        )
        self._assert_child_hits_content(
            html_content,
            cross_object_alert_with_hl.name,
            alert_de.docket.case_name,
            [rd_2.description],
        )

        # Assert HL in the cross_object_alert_with_hl
        self.assertIn(f"<strong>{docket.case_name}</strong>", html_content)
        self.assertEqual(
            html_content.count(f"<strong>{docket.case_name}</strong>"), 1
        )
        self.assertIn(f"<strong>{docket.docket_number}</strong>", html_content)
        self.assertEqual(
            html_content.count(f"<strong>{docket.docket_number}</strong>"), 1
        )
        self.assertIn(f"<strong>{rd_2.plain_text}</strong>", html_content)
        self.assertEqual(
            html_content.count(f"<strong>{rd_2.plain_text}</strong>"), 1
        )
        self.assertIn(f"<strong>{rd_2.description}</strong>", html_content)
        self.assertEqual(
            html_content.count(f"<strong>{rd_2.description}</strong>"), 1
        )
        self.assertIn("<strong>File Amicus Curiae</strong>", html_content)
        self.assertEqual(
            html_content.count("<strong>File Amicus Curiae</strong>"), 1
        )

        # Assert HL content in webhooks.
        self._assert_webhook_hit_hl(
            webhook_events,
            cross_object_alert_with_hl.name,
            "caseName",
            f"<strong>{docket.case_name}</strong>",
            child_field=False,
        )
        self._assert_webhook_hit_hl(
            webhook_events,
            cross_object_alert_with_hl.name,
            "docketNumber",
            f"<strong>{docket.docket_number}</strong>",
            child_field=False,
        )
        self._assert_webhook_hit_hl(
            webhook_events,
            cross_object_alert_with_hl.name,
            "snippet",
            f"<strong>{rd_2.plain_text}</strong>",
            child_field=True,
        )
        self._assert_webhook_hit_hl(
            webhook_events,
            cross_object_alert_with_hl.name,
            "short_description",
            f"<strong>{rd_2.description}</strong>",
            child_field=True,
        )
        self._assert_webhook_hit_hl(
            webhook_events,
            cross_object_alert_with_hl.name,
            "description",
            "<strong>File Amicus Curiae</strong>",
            child_field=True,
        )

        # Assert email text version:
        txt_email = mail.outbox[0].body
        self.assertIn(recap_only_alert.name, txt_email)
        self.assertIn(docket_only_alert.name, txt_email)
        self.assertIn(cross_object_alert_with_hl.name, txt_email)
        for description in [rd.description, rd_2.description]:
            with self.subTest(
                description=description, msg="Plain text descriptions"
            ):
                self.assertIn(
                    description,
                    txt_email,
                    msg="RECAPDocument wasn't found in the email content.",
                )

        docket.delete()
        for d in dockets_created:
            d.delete()

    def test_schedule_wly_and_mly_recap_alerts(self, mock_prefix) -> None:
        """Test Weekly and Monthly RECAP Search Alerts are scheduled daily
        before being sent later.
        """

        docket_only_alert = AlertFactory(
            user=self.user_profile.user,
            rate=Alert.WEEKLY,
            name="Test Alert Docket Only",
            query='q="401 Civil"&type=r',
            alert_type=SEARCH_TYPES.RECAP,
        )
        recap_only_alert = AlertFactory(
            user=self.user_profile.user,
            rate=Alert.MONTHLY,
            name="Test Alert RECAP Only Docket Entry",
            query=f"q=docket_entry_id:{self.de.pk}&type=r",
            alert_type=SEARCH_TYPES.RECAP,
        )
        cross_object_alert_with_hl = AlertFactory(
            user=self.user_profile.user,
            rate=Alert.WEEKLY,
            name="Test Alert Cross-object",
            query=f'q="401 Civil" id:{self.rd.pk}&type=r',
            alert_type=SEARCH_TYPES.RECAP,
        )
        with mock.patch(
            "cl.api.webhooks.requests.post",
            side_effect=lambda *args, **kwargs: MockResponse(
                200, mock_raw=True
            ),
        ), time_machine.travel(self.mock_date, tick=False):
            call_command("cl_send_recap_alerts", testing_mode=True)

        # Weekly and monthly alerts are not sent right away but are scheduled as
        # ScheduledAlertHit to be sent by the cl_send_scheduled_alerts command.
        self.assertEqual(
            len(mail.outbox), 0, msg="Outgoing emails don't match."
        )
        schedule_alerts = ScheduledAlertHit.objects.all()
        self.assertEqual(schedule_alerts.count(), 3)

        # Webhooks are send immediately as hits are matched.
        webhook_events = WebhookEvent.objects.all().values_list(
            "content", flat=True
        )
        self.assertEqual(len(webhook_events), 3)

        week_ago = self.mock_date + datetime.timedelta(days=7)
        with time_machine.travel(week_ago, tick=False):
            # Send scheduled Weekly alerts and check assertions.
            call_command("cl_send_scheduled_alerts", rate=Alert.WEEKLY)
            alerts_runtime_naive = datetime.datetime.now()

        self.assertEqual(
            len(mail.outbox), 1, msg="Outgoing emails don't match."
        )

        # Assert docket-only alert.
        html_content = self.get_html_content_from_email(mail.outbox[0])

        # Confirm that query overridden in the 'View Full Results' URL to
        # include a filter by timestamp.
        self._assert_timestamp_filter(
            html_content, Alert.WEEKLY, alerts_runtime_naive
        )

        # Confirm Alert date_last_hit is updated.
        docket_only_alert.refresh_from_db()
        self.assertEqual(
            docket_only_alert.date_last_hit,
            week_ago,
            msg="Alert date of last hit didn't match.",
        )

        self._count_alert_hits_and_child_hits(
            html_content,
            docket_only_alert.name,
            1,
            self.de.docket.case_name,
            0,
        )
        self._count_alert_hits_and_child_hits(
            html_content,
            cross_object_alert_with_hl.name,
            1,
            self.de.docket.case_name,
            1,
        )
        self._assert_child_hits_content(
            html_content,
            cross_object_alert_with_hl.name,
            self.de.docket.case_name,
            [self.rd.description],
        )
        # Assert email text version:
        txt_email = mail.outbox[0].body
        self.assertIn(docket_only_alert.name, txt_email)
        self.assertIn(cross_object_alert_with_hl.name, txt_email)
        self.assertIn(self.rd.description, txt_email)

        # Confirm that the document timestamp "Date Updated" is rendered in the alert
        self._assert_date_updated(
            self.mock_date_indexing, html_content, txt_email
        )

        # Send scheduled Monthly alerts and check assertions.
        current_date = now().replace(day=1, hour=8)
        with time_machine.travel(current_date, tick=False):
            call_command("cl_send_scheduled_alerts", rate=Alert.MONTHLY)
            alerts_runtime_naive = datetime.datetime.now()

        self.assertEqual(
            len(mail.outbox), 2, msg="Outgoing emails don't match."
        )
        html_content = self.get_html_content_from_email(mail.outbox[1])

        # Confirm that query overridden in the 'View Full Results' URL to
        # include a filter by timestamp.
        self._assert_timestamp_filter(
            html_content, Alert.MONTHLY, alerts_runtime_naive
        )

        # Confirm Alert date_last_hit is updated.
        recap_only_alert.refresh_from_db()
        self.assertEqual(
            recap_only_alert.date_last_hit,
            current_date,
            msg="Alert date of last hit didn't match.",
        )

        self._count_alert_hits_and_child_hits(
            html_content,
            recap_only_alert.name,
            1,
            self.de.docket.case_name,
            2,
        )
        self._assert_child_hits_content(
            html_content,
            recap_only_alert.name,
            self.de.docket.case_name,
            [self.rd.description, self.rd_att.description],
        )
        # Assert email text version:
        txt_email = mail.outbox[1].body
        self.assertIn(recap_only_alert.name, txt_email)
        self.assertIn(self.rd.description, txt_email)
        self.assertIn(self.rd_att.description, txt_email)

        # Confirm that the document timestamp "Date Updated" is rendered in the alert
        self._assert_date_updated(
            self.mock_date_indexing, html_content, txt_email
        )

    def test_alert_frequency_estimation(self, mock_prefix) -> None:
        """Test alert frequency ES API endpoint for RECAP Alerts."""

        search_params = {
            "type": SEARCH_TYPES.RECAP,
            "q": "Frequency Test RECAP",
        }
        r = self.client.get(
            reverse(
                "alert_frequency", kwargs={"version": "4", "day_count": "100"}
            ),
            search_params,
        )
        self.assertEqual(r.json()["count"], 0)
        with time_machine.travel(
            self.mock_date, tick=False
        ), self.captureOnCommitCallbacks(execute=True):
            # Docket filed today.
            docket = DocketFactory(
                court=self.court,
                case_name="Frequency Test RECAP",
                docket_number="1:21-bk-1240",
                source=Docket.RECAP,
                date_filed=now().date(),
            )

            # RECAPDocument filed today that belongs to a docket filed outside
            # the estimation range.
            date_outside_range = now() - datetime.timedelta(days=102)
            alert_de = DocketEntryWithParentsFactory(
                docket=DocketFactory(
                    court=self.court,
                    case_name="Frequency Test RECAP",
                    docket_number="1:21-bk-1245",
                    source=Docket.RECAP,
                    date_filed=date_outside_range.date(),
                ),
                entry_number=1,
                date_filed=now().date(),
            )
            RECAPDocumentFactory(
                docket_entry=alert_de,
                description="Frequency Test RECAP",
                document_number="1",
                pacer_doc_id="018036652450",
            )

        r = self.client.get(
            reverse(
                "alert_frequency", kwargs={"version": "4", "day_count": "100"}
            ),
            search_params,
        )
        # 2 expected hits in the last 100 days. One docket filed today + one
        # RECAPDocument filed today.
        self.assertEqual(r.json()["count"], 2)

        docket.delete()
        alert_de.docket.delete()

    @override_settings(PERCOLATOR_RECAP_SEARCH_ALERTS_ENABLED=True)
    def test_percolator_plus_sweep_alerts_integration(
        self, mock_prefix
    ) -> None:
        """Integration test to confirm alerts missing by the percolator approach
        are properly send by the sweep index without duplicating alerts.
        """
        # Rename percolator index for this test to avoid collisions.
        RECAPPercolator._index._name = "recap_percolator_sweep"
        RECAPPercolator._index.delete(ignore=404)
        RECAPPercolator.init()

        with self.captureOnCommitCallbacks(execute=True):
            docket_only_alert = AlertFactory(
                user=self.user_profile.user,
                rate=Alert.REAL_TIME,
                name="Test Alert Docket Only",
                query='q="410 Civil"&type=r',
                alert_type=SEARCH_TYPES.RECAP,
            )
            cross_object_alert = AlertFactory(
                user=self.user_profile.user,
                rate=Alert.REAL_TIME,
                name="Test Alert Cross-object",
                query=f'q=pacer_doc_id:0190645981 AND "SUBPOENAS SERVED CASE"&type=r',
                alert_type=SEARCH_TYPES.RECAP,
            )
            cross_object_alert_after_update = AlertFactory(
                user=self.user_profile.user,
                rate=Alert.REAL_TIME,
                name="Test Alert Cross-object 2",
                query=f'q=pacer_doc_id:0190645981 AND "SUBPOENAS SERVED CASE UPDATED"&type=r',
                alert_type=SEARCH_TYPES.RECAP,
            )

        with mock.patch("cl.users.signals.notify_new_or_updated_webhook"):
            webhook_2_1 = WebhookFactory(
                user=self.user_profile.user,
                event_type=WebhookEventType.SEARCH_ALERT,
                url="https://example.com/",
                enabled=True,
                version=2,
            )

        with time_machine.travel(
            self.mock_date_indexing, tick=False
        ), mock.patch(
            "cl.api.webhooks.requests.post",
            side_effect=lambda *args, **kwargs: MockResponse(
                200, mock_raw=True
            ),
        ), self.captureOnCommitCallbacks(
            execute=True
        ):
            docket = DocketFactory(
                court=self.court,
                case_name=f"SUBPOENAS SERVED CASE",
                docket_number=f"1:21-bk-227",
                source=Docket.RECAP,
                cause="410 Civil",
            )
            alert_de = DocketEntryWithParentsFactory(
                docket=docket,
                entry_number=1,
                date_filed=datetime.date(2024, 8, 19),
                description="MOTION for Leave to File Amicus Curiae Lorem Served",
            )

            rd_1 = RECAPDocumentFactory(
                docket_entry=alert_de,
                description="Motion to File 1",
                document_number="1",
                pacer_doc_id="0190645981",
                plain_text="plain text lorem",
            )
        with time_machine.travel(self.mock_date, tick=False):
            call_command("cl_send_rt_percolator_alerts", testing_mode=True)
        self.assertEqual(
            len(mail.outbox), 1, msg="Outgoing emails don't match."
        )

        # Confirm Stat object is properly created and updated.
        stats_objects = Stat.objects.all()
        self.assertEqual(
            stats_objects.count(), 1, "Wrong number of stats objects."
        )
        self.assertEqual(stats_objects[0].name, "alerts.sent.rt")
        self.assertEqual(
            stats_objects[0].count, 1, "Wrong number of stats alerts sent."
        )

        # Assert webhooks.
        webhook_events = WebhookEvent.objects.all().values_list(
            "content", flat=True
        )
        # One webhook should be triggered for each webhook version (V1, V2) and
        # for each document ingested that matched each alert. 4 Webhook events total.
        self.assertEqual(
            len(webhook_events), 4, msg="Webhook events didn't match."
        )

        # Confirm webhooks for V1 and V2 are properly triggered.
        webhook_versions = [
            webhook["webhook"]["version"] for webhook in webhook_events
        ]
        self.assertEqual(
            webhook_versions.count(2),
            2,
            msg="Wrong number of V2 webhook events.",
        )
        self.assertEqual(
            webhook_versions.count(1),
            2,
            msg="Wrong number of V1 webhook events.",
        )

        subject = mail.outbox[0].subject
        self.assertIn("2 Alerts have hits:", subject)
        self.assertIn(docket_only_alert.name, subject)
        self.assertIn(cross_object_alert.name, subject)

        html_content = self.get_html_content_from_email(mail.outbox[0])
        self.assertIn(docket_only_alert.name, html_content)
        self._confirm_number_of_alerts(html_content, 2)
        # The docket-only alert doesn't contain any nested child hits.
        self._count_alert_hits_and_child_hits(
            html_content,
            docket_only_alert.name,
            1,
            docket.case_name,
            0,
        )

        # The cross_object_alert-only alert contain 1 nested child hits.
        self._count_alert_hits_and_child_hits(
            html_content,
            cross_object_alert.name,
            1,
            docket.case_name,
            1,
        )

        # Now update the docket case_name to match cross_object_alert_after_update
        with time_machine.travel(
            self.mock_date_indexing, tick=False
        ), mock.patch(
            "cl.api.webhooks.requests.post",
            side_effect=lambda *args, **kwargs: MockResponse(
                200, mock_raw=True
            ),
        ), self.captureOnCommitCallbacks(
            execute=True
        ):
            docket.case_name = "SUBPOENAS SERVED CASE UPDATED"
            docket.save()

        # No new alerts triggered by the percolator.
        # cross_object_alert_after_update alert is missed by the percolator.
        # due to the related RECAPDocument is not being percolated after the
        # Docket field update.
        with time_machine.travel(self.mock_date, tick=False):
            call_command("cl_send_rt_percolator_alerts", testing_mode=True)
        self.assertEqual(
            len(mail.outbox), 1, msg="Outgoing emails don't match."
        )

        # The missing alert should be sent by the Sweep index alert approach.
        with mock.patch(
            "cl.api.webhooks.requests.post",
            side_effect=lambda *args, **kwargs: MockResponse(
                200, mock_raw=True
            ),
        ), time_machine.travel(self.mock_date, tick=False):
            call_command("cl_send_recap_alerts", testing_mode=True)

        self.assertEqual(
            len(mail.outbox), 2, msg="Outgoing emails don't match."
        )

        # Assert webhooks.
        webhook_events = WebhookEvent.objects.all().values_list(
            "content", flat=True
        )
        # One webhook should be triggered for each webhook version (V1, V2) and
        # for each document ingested that matched each alert. 6 Webhook events total.
        self.assertEqual(
            len(webhook_events), 6, msg="Webhook events didn't match."
        )

        # Confirm webhooks for V1 and V2 are properly triggered.
        webhook_versions = [
            webhook["webhook"]["version"] for webhook in webhook_events
        ]
        self.assertEqual(
            webhook_versions.count(2),
            3,
            msg="Wrong number of V2 webhook events.",
        )
        self.assertEqual(
            webhook_versions.count(1),
            3,
            msg="Wrong number of V1 webhook events.",
        )

        # Confirm deprecation date webhooks according the version.
        v1_webhook_event = WebhookEvent.objects.filter(
            webhook=self.webhook_enabled
        ).first()
        v2_webhook_event = WebhookEvent.objects.filter(
            webhook=webhook_2_1
        ).first()
        self.assertEqual(
            v1_webhook_event.content["webhook"]["deprecation_date"],
            get_webhook_deprecation_date(settings.WEBHOOK_V1_DEPRECATION_DATE),
        )
        self.assertEqual(
            v2_webhook_event.content["webhook"]["deprecation_date"], None
        )

        self.assertEqual(
            mail.outbox[1].subject,
            f"1 Alert has hits: {cross_object_alert_after_update.name}",
        )

        html_content = self.get_html_content_from_email(mail.outbox[1])
        self.assertIn(cross_object_alert_after_update.name, html_content)
        self._confirm_number_of_alerts(html_content, 1)

        # The cross_object_alert_after_update alert contain 1 nested child hits.
        self._count_alert_hits_and_child_hits(
            html_content,
            cross_object_alert_after_update.name,
            1,
            docket.case_name,
            1,
        )

        # Confirm Stat object is properly updated.
        self.assertEqual(
            stats_objects.count(), 2, "Wrong number of stats objects."
        )
        self.assertEqual(stats_objects[0].name, "alerts.sent.rt")
        self.assertEqual(
            stats_objects[0].count, 2, "Wrong number of stats alerts sent."
        )
        self.assertEqual(stats_objects[1].name, "alerts.sent.dly")
        self.assertEqual(
            stats_objects[1].count, 0, "Wrong number of stats alerts sent."
        )

        docket.delete()


@override_settings(PERCOLATOR_RECAP_SEARCH_ALERTS_ENABLED=True)
@mock.patch(
    "cl.alerts.utils.get_alerts_set_prefix",
    return_value="alert_hits_percolator",
)
class RECAPAlertsPercolatorTest(
    RECAPSearchTestCase, ESIndexTestCase, TestCase, SearchAlertsAssertions
):
    """
    RECAP Alerts Percolator Tests
    """

    @classmethod
    def setUpTestData(cls):
        cls.rebuild_index("people_db.Person")
        cls.rebuild_index("search.Docket")
        date_now = midnight_pt(now().date())
        cls.mock_date = date_now.replace(
            hour=20, minute=0, second=0, microsecond=0
        )
        with time_machine.travel(cls.mock_date, tick=False):
            super().setUpTestData()
            cls.docket_3 = DocketFactory(
                court=cls.court,
                case_name="SUBPOENAS SERVED OFF",
                case_name_full="Jackson & Sons Holdings vs. Bank",
                docket_number="1:21-bk-1235",
                nature_of_suit="440",
                source=Docket.RECAP,
                cause="405 Civil",
                jurisdiction_type="'U.S. Government Defendant",
                jury_demand="1,000,000",
            )
            call_command(
                "cl_index_parent_and_child_docs",
                search_type=SEARCH_TYPES.RECAP,
                queue="celery",
                pk_offset=0,
                testing_mode=True,
            )

            cls.user_profile = UserProfileWithParentsFactory()
            NeonMembership.objects.create(
                level=NeonMembership.LEGACY, user=cls.user_profile.user
            )
            cls.webhook_enabled = WebhookFactory(
                user=cls.user_profile.user,
                event_type=WebhookEventType.SEARCH_ALERT,
                url="https://example.com/",
                enabled=True,
            )
            cls.user_profile_2 = UserProfileWithParentsFactory()
            NeonMembership.objects.create(
                level=NeonMembership.LEGACY, user=cls.user_profile_2.user
            )
            cls.user_profile_no_member = UserProfileWithParentsFactory()
            cls.webhook_enabled = WebhookFactory(
                user=cls.user_profile_no_member.user,
                event_type=WebhookEventType.SEARCH_ALERT,
                url="https://example.com/",
                enabled=True,
            )

    def setUp(self):
        RECAPPercolator._index.delete(ignore=404)
        RECAPPercolator.init()

        self.r = get_redis_interface("CACHE")
        keys = self.r.keys("alert_hits_percolator:*")
        if keys:
            self.r.delete(*keys)

    @staticmethod
    def confirm_query_matched(response, query_id) -> bool:
        """Confirm if a percolator query matched."""

        matched = False
        for hit in response:
            if hit.meta.id == query_id:
                matched = True
        return matched

    @staticmethod
    def save_percolator_query(cd):
        query = build_plain_percolator_query(cd)
        query_dict = query.to_dict()
        percolator_query = RECAPPercolator(
            percolator_query=query_dict,
            rate=Alert.REAL_TIME,
            date_created=now(),
        )
        percolator_query.save(refresh=True)

        return percolator_query.meta.id

    @staticmethod
    def prepare_and_percolate_document(app_label, document_id):
        percolator_index, es_document_index, documents_to_percolate = (
            prepare_percolator_content(app_label, document_id)
        )
        responses = percolate_es_document(
            str(document_id),
            percolator_index,
            es_document_index,
            documents_to_percolate,
            app_label=app_label,
        )
        return responses

    @classmethod
    def delete_documents_from_index(cls, index_alias, queries):
        es_conn = connections.get_connection()
        for query_id in queries:
            es_conn.delete(index=index_alias, id=query_id)

    def test_recap_document_cross_object_percolator_queries(
        self, mock_prefix
    ) -> None:
        """Test if a variety of RECAPDocuments can trigger cross-object percolator
        queries"""

        created_queries_ids = []

        # Test Percolate a RECAPDocument. It should match the query containing
        # a Docket query terms + party filter + and RECAPDocument filter.
        cd = {
            "type": SEARCH_TYPES.RECAP,
            "q": "SUBPOENAS SERVED ON",
            "attachment_number": "2",
            "party": "Defendant Jane Roe",
            "order_by": "score desc",
        }
        query_id = self.save_percolator_query(cd)
        created_queries_ids.append(query_id)
        app_label = "search.RECAPDocument"
        responses = self.prepare_and_percolate_document(
            app_label, str(self.rd_att.pk)
        )
        expected_queries = 1
        self.assertEqual(len(responses.main_response), expected_queries)
        self.assertEqual(
            self.confirm_query_matched(responses.main_response, query_id), True
        )

        # Test Percolate a RECAPDocument. It should match the query containing
        # a Docket query terms and RECAPDocument filter.
        cd = {
            "type": SEARCH_TYPES.RECAP,
            "q": "SUBPOENAS SERVED ON",
            "document_number": "1",
            "order_by": "score desc",
        }
        query_id_1 = self.save_percolator_query(cd)
        created_queries_ids.append(query_id_1)
        responses = self.prepare_and_percolate_document(
            app_label, str(self.rd.pk)
        )
        expected_queries = 1
        self.assertEqual(len(responses.main_response), expected_queries)
        self.assertEqual(
            self.confirm_query_matched(responses.main_response, query_id_1),
            True,
        )

        # Test Percolate a RECAPDocument. It should match the query containing
        # Docket AND RD text query terms.
        cd = {
            "type": SEARCH_TYPES.RECAP,
            "q": "(SUBPOENAS SERVED ON) AND (Amicus Curiae Lorem Served)",
            "order_by": "score desc",
        }
        query_id_2 = self.save_percolator_query(cd)
        created_queries_ids.append(query_id_2)
        responses = self.prepare_and_percolate_document(
            app_label, str(self.rd.pk)
        )
        expected_queries = 2
        self.assertEqual(len(responses.main_response), expected_queries)
        self.assertEqual(
            self.confirm_query_matched(responses.main_response, query_id_1),
            True,
        )
        self.assertEqual(
            self.confirm_query_matched(responses.main_response, query_id_2),
            True,
        )

        # Test Percolate a RECAPDocument. It should match the query containing
        # Docket AND OR text query terms.
        cd = {
            "type": SEARCH_TYPES.RECAP,
            "q": "(SUBPOENAS SERVED ON) OR (Amicus Curiae Lorem Served)",
            "order_by": "score desc",
        }
        query_id_3 = self.save_percolator_query(cd)
        created_queries_ids.append(query_id_3)
        responses = self.prepare_and_percolate_document(
            app_label, str(self.rd.pk)
        )
        expected_queries = 3
        self.assertEqual(
            len(responses.main_response),
            expected_queries,
            msg="Wrong number of queries matched.",
        )
        self.assertEqual(
            self.confirm_query_matched(responses.main_response, query_id_1),
            True,
        )
        self.assertEqual(
            self.confirm_query_matched(responses.main_response, query_id_2),
            True,
        )
        self.assertEqual(
            self.confirm_query_matched(responses.main_response, query_id_3),
            True,
        )

    def test_recap_document_percolator(self, mock_prefix) -> None:
        """Test if a variety of RECAPDocument triggers a RD-only percolator
        query."""

        created_queries_ids = []
        # Test percolate text query + different filters.
        cd = {
            "type": SEARCH_TYPES.RECAP,
            "q": '"Mauris iaculis" AND pacer_doc_id:016156723121 AND '
            "entry_date_filed:[2014-07-04T00:00:00Z TO 2014-07-20T00:00:00Z]",
            "document_number": "3",
            "description": "Leave to File",
            "order_by": "score desc",
        }
        query_id = self.save_percolator_query(cd)
        created_queries_ids.append(query_id)
        app_label = "search.RECAPDocument"
        responses = self.prepare_and_percolate_document(
            app_label, str(self.rd_2.pk)
        )
        expected_queries = 1
        self.assertEqual(
            len(responses.main_response),
            expected_queries,
            msg="Matched queries didn't match.",
        )
        self.assertEqual(
            self.confirm_query_matched(responses.main_response, query_id), True
        )

        # Test percolate only filters combination.
        cd = {
            "type": SEARCH_TYPES.RECAP,
            "document_number": "1",
            "attachment_number": "2",
            "description": "Amicus Curiae",
            "order_by": "score desc",
        }
        query_id = self.save_percolator_query(cd)
        created_queries_ids.append(query_id)
        responses = self.prepare_and_percolate_document(
            app_label, str(self.rd_att.pk)
        )
        expected_queries = 1
        self.assertEqual(
            len(responses.main_response),
            expected_queries,
            msg="Matched queries didn't match.",
        )
        self.assertEqual(
            self.confirm_query_matched(responses.main_response, query_id), True
        )

        # Test percolate a different document targeting a different filters
        # combination.
        cd = {
            "type": SEARCH_TYPES.RECAP,
            "q": "Leave to File",
            "document_number": "1",
            "order_by": "score desc",
        }
        query_id = self.save_percolator_query(cd)
        created_queries_ids.append(query_id)
        responses = self.prepare_and_percolate_document(
            app_label, str(self.rd.pk)
        )
        expected_queries = 1
        self.assertEqual(
            len(responses.main_response),
            expected_queries,
            msg="Matched queries didn't match.",
        )
        self.assertEqual(
            self.confirm_query_matched(responses.main_response, query_id), True
        )

        # Test percolate the same document loosen the query.
        cd = {
            "type": SEARCH_TYPES.RECAP,
            "q": "Leave to File",
            "order_by": "score desc",
        }
        query_id_2 = self.save_percolator_query(cd)
        created_queries_ids.append(query_id_2)
        responses = self.prepare_and_percolate_document(
            app_label, str(self.rd.pk)
        )
        expected_queries = 2
        self.assertEqual(
            len(responses.main_response),
            expected_queries,
            msg="Matched queries didn't match.",
        )
        self.assertEqual(
            self.confirm_query_matched(responses.main_response, query_id), True
        )
        self.assertEqual(
            self.confirm_query_matched(responses.main_response, query_id_2),
            True,
        )

    def test_docket_percolator(self, mock_prefix) -> None:
        """Test if a variety of Docket documents triggers a percolator query."""

        document_index_alias = DocketDocument._index._name
        created_queries_ids = []

        # Test Percolate a docket object. It shouldn't match the query
        # containing a RECAPDocument filter
        cd = {
            "type": SEARCH_TYPES.RECAP,
            "q": "SUBPOENAS SERVED ON",
            "document_number": "1",
            "order_by": "score desc",
        }
        query_id = self.save_percolator_query(cd)
        created_queries_ids.append(query_id)
        responses = percolate_es_document(
            str(self.de.docket.pk),
            RECAPPercolator._index._name,
            document_index_alias,
        )
        expected_queries = 0
        self.assertEqual(len(responses.main_response), expected_queries)

        # Test Percolate a docket object. It shouldn't match the query
        # containing text query terms contained only in a RD.
        cd = {
            "type": SEARCH_TYPES.RECAP,
            "q": "(SUBPOENAS SERVED ON) AND (Amicus Curiae Lorem Served)",
            "order_by": "score desc",
        }
        query_id_1 = self.save_percolator_query(cd)
        created_queries_ids.append(query_id_1)
        responses = percolate_es_document(
            str(self.de.docket.pk),
            RECAPPercolator._index._name,
            document_index_alias,
        )
        expected_queries = 0
        self.assertEqual(len(responses.main_response), expected_queries)

        # Test Percolate a docket object. Combining docket terms OR RECAPDocument
        # fields. This query can be triggered only by the Docket document.
        cd = {
            "type": SEARCH_TYPES.RECAP,
            "q": "(SUBPOENAS SERVED ON) OR (Amicus Curiae Lorem Served)",
            "order_by": "score desc",
        }
        query_id_2 = self.save_percolator_query(cd)
        created_queries_ids.append(query_id_2)
        responses = percolate_es_document(
            str(self.de.docket.pk),
            RECAPPercolator._index._name,
            document_index_alias,
        )
        expected_queries = 1
        self.assertEqual(
            len(responses.main_response), expected_queries, msg="error 1"
        )
        self.assertEqual(
            self.confirm_query_matched(responses.main_response, query_id_2),
            True,
        )

        # Test percolate text query + different filters.
        cd = {
            "type": SEARCH_TYPES.RECAP,
            "q": 'cause:"401 Civil"',
            "case_name": "SUBPOENAS SERVED ON",
            "party": "Defendant Jane Roe",
            "filed_after": datetime.date(2015, 8, 16),
            "order_by": "score desc",
        }
        query_id_3 = self.save_percolator_query(cd)
        created_queries_ids.append(query_id_3)
        responses = percolate_es_document(
            str(self.de.docket.pk),
            RECAPPercolator._index._name,
            document_index_alias,
        )
        expected_queries = 2
        self.assertEqual(len(responses.main_response), expected_queries)
        self.assertEqual(
            self.confirm_query_matched(responses.main_response, query_id_2),
            True,
        )
        self.assertEqual(
            self.confirm_query_matched(responses.main_response, query_id_3),
            True,
        )

        # Test percolate text query + case_name filter.
        cd = {
            "type": SEARCH_TYPES.RECAP,
            "q": '"405 Civil"',
            "case_name": "SUBPOENAS SERVED OFF",
            "order_by": "score desc",
        }
        query_id_4 = self.save_percolator_query(cd)
        created_queries_ids.append(query_id_4)
        responses = percolate_es_document(
            str(self.docket_3.pk),
            RECAPPercolator._index._name,
            document_index_alias,
        )
        expected_queries = 1
        self.assertEqual(len(responses.main_response), expected_queries)
        self.assertEqual(
            self.confirm_query_matched(responses.main_response, query_id_4),
            True,
        )

        # Test percolate one filter.
        cd = {
            "type": SEARCH_TYPES.RECAP,
            "case_name": "SUBPOENAS SERVED OFF",
            "order_by": "score desc",
        }
        query_id_5 = self.save_percolator_query(cd)
        created_queries_ids.append(query_id_5)
        responses = percolate_es_document(
            str(self.de_1.docket.pk),
            RECAPPercolator._index._name,
            document_index_alias,
        )
        expected_queries = 1
        self.assertEqual(len(responses.main_response), expected_queries)
        self.assertEqual(
            self.confirm_query_matched(responses.main_response, query_id_5),
            True,
        )

        # Test percolate text query.
        cd = {
            "type": SEARCH_TYPES.RECAP,
            "q": "SUBPOENAS SERVED ON",
            "order_by": "score desc",
        }
        query_id_6 = self.save_percolator_query(cd)
        created_queries_ids.append(query_id_6)
        responses = percolate_es_document(
            str(self.de.docket.pk),
            RECAPPercolator._index._name,
            document_index_alias,
        )
        expected_queries = 3
        self.assertEqual(len(responses.main_response), expected_queries)
        self.assertEqual(
            self.confirm_query_matched(responses.main_response, query_id_2),
            True,
        )
        self.assertEqual(
            self.confirm_query_matched(responses.main_response, query_id_3),
            True,
        )
        self.assertEqual(
            self.confirm_query_matched(responses.main_response, query_id_6),
            True,
        )

    def test_index_and_delete_recap_alerts_from_percolator(
        self, mock_prefix
    ) -> None:
        """Test a RECAP alert is removed from the RECAPPercolator index."""

        with self.captureOnCommitCallbacks(execute=True):
            docket_only_alert = AlertFactory(
                user=self.user_profile.user,
                rate=Alert.WEEKLY,
                name="Test Alert Docket Only",
                query='q="401 Civil"&type=r&order_by=score desc',
                alert_type=SEARCH_TYPES.RECAP,
            )
        self.assertTrue(
            RECAPPercolator.exists(id=docket_only_alert.pk),
            msg=f"Alert id: {docket_only_alert.pk} was not indexed.",
        )
        alert_doc = RECAPPercolator.get(id=docket_only_alert.pk)
        response_str = str(alert_doc.to_dict())
        self.assertIn("401 Civil", response_str)
        self.assertIn("'rate': 'wly'", response_str)
        # function_score breaks percolator queries. Ensure it is never indexed.
        self.assertNotIn("function_score", response_str)

        docket_only_alert_id = docket_only_alert.pk
        # Remove the alert.
        docket_only_alert.delete()
        self.assertFalse(
            RECAPPercolator.exists(id=docket_only_alert_id),
            msg=f"Alert id: {docket_only_alert_id} was not indexed.",
        )

        with self.captureOnCommitCallbacks(execute=True):
            # Index an alert with Docket filters.
            docket_only_alert_filter = AlertFactory(
                user=self.user_profile.user,
                rate=Alert.WEEKLY,
                name="Test Alert Docket Only",
                query='q="401 Civil"&case_name="Lorem Ipsum"&type=r',
                alert_type=SEARCH_TYPES.RECAP,
            )
        self.assertTrue(
            RECAPPercolator.exists(id=docket_only_alert_filter.pk),
            msg=f"Alert id: {docket_only_alert_filter.pk} was not indexed.",
        )

        docket_only_alert_filter_id = docket_only_alert_filter.pk
        # Remove the alert.
        docket_only_alert_filter.delete()
        self.assertFalse(
            RECAPPercolator.exists(id=docket_only_alert_filter_id),
            msg=f"Alert id: {docket_only_alert_filter_id} was not indexed.",
        )

    def test_percolate_document_on_ingestion(self, mock_prefix) -> None:
        """Confirm a Docket or RECAPDocument is percolated upon ingestion."""

        with self.captureOnCommitCallbacks(execute=True):
            docket_only_alert = AlertFactory(
                user=self.user_profile.user,
                rate=Alert.REAL_TIME,
                name="Test Alert Docket Only 1",
                query='q="SUBPOENAS SERVED CASE"&type=r',
                alert_type=SEARCH_TYPES.RECAP,
            )
        with mock.patch(
            "cl.api.webhooks.requests.post",
            side_effect=lambda *args, **kwargs: MockResponse(
                200, mock_raw=True
            ),
        ), self.captureOnCommitCallbacks(execute=True):
            docket = DocketFactory(
                court=self.court,
                case_name="SUBPOENAS SERVED CASE",
                docket_number="1:21-bk-1234",
                source=Docket.RECAP,
            )

        call_command("cl_send_rt_percolator_alerts", testing_mode=True)

        self.assertEqual(
            len(mail.outbox), 1, msg="Outgoing emails don't match."
        )
        html_content = self.get_html_content_from_email(mail.outbox[0])
        self.assertIn(docket_only_alert.name, html_content)
        self._confirm_number_of_alerts(html_content, 1)
        # The docket-only alert doesn't contain any nested child hits.
        self._count_alert_hits_and_child_hits(
            html_content,
            docket_only_alert.name,
            1,
            docket.case_name,
            0,
        )

        with self.captureOnCommitCallbacks(execute=True):
            recap_only_alert = AlertFactory(
                user=self.user_profile.user,
                rate=Alert.REAL_TIME,
                name="Test Alert RECAP Only 2",
                query='q="plain text for 018036652436"&type=r',
                alert_type=SEARCH_TYPES.RECAP,
            )
        with mock.patch(
            "cl.api.webhooks.requests.post",
            side_effect=lambda *args, **kwargs: MockResponse(
                200, mock_raw=True
            ),
        ), time_machine.travel(
            self.mock_date, tick=False
        ), self.captureOnCommitCallbacks(
            execute=True
        ):
            alert_de = DocketEntryWithParentsFactory(
                docket=DocketFactory(
                    court=self.court,
                    case_name="SUBPOENAS SERVED OFF",
                    docket_number="1:21-bk-1239",
                    source=Docket.RECAP,
                ),
                entry_number=1,
                date_filed=datetime.date(2024, 8, 19),
                description="MOTION for Leave to File Amicus Curiae Lorem Served",
            )
            rd = RECAPDocumentFactory(
                docket_entry=alert_de,
                description="Motion to File",
                document_number="1",
                is_available=True,
                page_count=5,
                pacer_doc_id="018036652436",
                plain_text="plain text for 018036652436",
            )

        call_command("cl_send_rt_percolator_alerts", testing_mode=True)

        html_content = self.get_html_content_from_email(mail.outbox[1])
        self.assertEqual(
            len(mail.outbox), 2, msg="Outgoing emails don't match."
        )

        self.assertIn(rd.description, html_content)
        self.assertIn(recap_only_alert.name, html_content)
        self._confirm_number_of_alerts(html_content, 1)
        # The RECAPDocument alert contain one nested child hit.
        self._count_alert_hits_and_child_hits(
            html_content,
            recap_only_alert.name,
            1,
            alert_de.docket.case_name,
            1,
        )

<<<<<<< HEAD
        txt_email = mail.outbox[1].body
        # Confirm that the document timestamp "Date Updated" is rendered in the alert
        self._assert_date_updated(self.mock_date, html_content, txt_email)

        # Related DE. RD creation.
        de_entry_field_alert = AlertFactory(
            user=self.user_profile.user,
            rate=Alert.REAL_TIME,
            name="Test Alert RECAP Only 3",
            query='q="Hearing for Leave"&type=r',
            alert_type=SEARCH_TYPES.RECAP,
        )
=======
        with self.captureOnCommitCallbacks(execute=True):
            # Related DE. RD creation.
            de_entry_field_alert = AlertFactory(
                user=self.user_profile.user,
                rate=Alert.REAL_TIME,
                name="Test Alert RECAP Only 3",
                query='q="Hearing for Leave"&type=r',
                alert_type=SEARCH_TYPES.RECAP,
            )
>>>>>>> 1e458797
        with mock.patch(
            "cl.api.webhooks.requests.post",
            side_effect=lambda *args, **kwargs: MockResponse(
                200, mock_raw=True
            ),
        ), self.captureOnCommitCallbacks(execute=True):
            alert_de_2 = DocketEntryWithParentsFactory(
                docket=DocketFactory(
                    court=self.court,
                    case_name="SUBPOENAS SERVED ON",
                    docket_number="1:21-bk-12876",
                    source=Docket.RECAP,
                ),
                entry_number=1,
                date_filed=datetime.date(2024, 8, 19),
                description="Hearing for Leave to File Amicus Curiae Lorem Served",
            )
            rd_2 = RECAPDocumentFactory(
                docket_entry=alert_de_2,
                description="Motion to File",
                document_number="1",
                is_available=True,
                page_count=5,
                pacer_doc_id="01803665477",
                plain_text="plain text for 01803665477",
            )

        call_command("cl_send_rt_percolator_alerts", testing_mode=True)

        html_content = self.get_html_content_from_email(mail.outbox[2])
        self.assertEqual(
            len(mail.outbox), 3, msg="Outgoing emails don't match."
        )
        self.assertIn(rd_2.description, html_content)
        self.assertIn(de_entry_field_alert.name, html_content)
        self._confirm_number_of_alerts(html_content, 1)
        # The RECAPDocument alert contain one nested child hit.
        self._count_alert_hits_and_child_hits(
            html_content,
            de_entry_field_alert.name,
            1,
            alert_de_2.docket.case_name,
            1,
        )

        with self.captureOnCommitCallbacks(execute=True):
            # DE/RD update.
            de_entry_field_alert = AlertFactory(
                user=self.user_profile.user,
                rate=Alert.REAL_TIME,
                name="Test Alert RECAP Only 4",
                query='q="Hearing to File Updated"&type=r',
                alert_type=SEARCH_TYPES.RECAP,
            )
        with mock.patch(
            "cl.api.webhooks.requests.post",
            side_effect=lambda *args, **kwargs: MockResponse(
                200, mock_raw=True
            ),
        ), self.captureOnCommitCallbacks(execute=True):
            alert_de_2.description = "Hearing to File Updated"
            alert_de_2.save()

        call_command("cl_send_rt_percolator_alerts", testing_mode=True)

        # No alert should be triggered on DE updates.
        self.assertEqual(
            len(mail.outbox), 3, msg="Outgoing emails don't match."
        )

        # Alert is triggered only after a RECAPDocument creation/update to avoid
        # percolating the same document twice.
        with mock.patch(
            "cl.api.webhooks.requests.post",
            side_effect=lambda *args, **kwargs: MockResponse(
                200, mock_raw=True
            ),
        ), self.captureOnCommitCallbacks(execute=True):
            rd_2.document_number = 1
            rd_2.save()

        call_command("cl_send_rt_percolator_alerts", testing_mode=True)

        self.assertEqual(
            len(mail.outbox), 4, msg="Outgoing emails don't match."
        )
        html_content = self.get_html_content_from_email(mail.outbox[3])

        self.assertIn(rd_2.description, html_content)
        self.assertIn(de_entry_field_alert.name, html_content)
        self._confirm_number_of_alerts(html_content, 1)
        # The RECAPDocument alert contain one nested child hit.
        self._count_alert_hits_and_child_hits(
            html_content,
            de_entry_field_alert.name,
            1,
            alert_de_2.docket.case_name,
            1,
        )

        with self.captureOnCommitCallbacks(execute=True):
            # Docket update.
            docket_update_alert = AlertFactory(
                user=self.user_profile.user,
                rate=Alert.REAL_TIME,
                name="Test Alert Docket Only 5",
                query='q="SUBPOENAS SERVED LOREM"&type=r',
                alert_type=SEARCH_TYPES.RECAP,
            )
        with mock.patch(
            "cl.api.webhooks.requests.post",
            side_effect=lambda *args, **kwargs: MockResponse(
                200, mock_raw=True
            ),
        ), self.captureOnCommitCallbacks(execute=True):
            docket.case_name = "SUBPOENAS SERVED LOREM"
            docket.save()

        call_command("cl_send_rt_percolator_alerts", testing_mode=True)

        html_content = self.get_html_content_from_email(mail.outbox[4])
        self.assertEqual(
            len(mail.outbox), 5, msg="Outgoing emails don't match."
        )
        self.assertIn(docket_update_alert.name, html_content)
        self._confirm_number_of_alerts(html_content, 1)
        # The docket-only alert doesn't contain any nested child hits.
        self._count_alert_hits_and_child_hits(
            html_content,
            docket_update_alert.name,
            1,
            docket.case_name,
            0,
        )

        with self.captureOnCommitCallbacks(execute=True):
            # Percolate Docket upon Bankruptcy data is added/updated.
            docket_only_alert = AlertFactory(
                user=self.user_profile.user,
                rate=Alert.REAL_TIME,
                name="Test Alert Docket Only 6",
                query="q=(SUBPOENAS SERVED) AND chapter:7&type=r",
                alert_type=SEARCH_TYPES.RECAP,
            )
        with mock.patch(
            "cl.api.webhooks.requests.post",
            side_effect=lambda *args, **kwargs: MockResponse(
                200, mock_raw=True
            ),
        ), self.captureOnCommitCallbacks(execute=True):
            BankruptcyInformationFactory(docket=docket, chapter="7")

        call_command("cl_send_rt_percolator_alerts", testing_mode=True)

        html_content = self.get_html_content_from_email(mail.outbox[5])
        self.assertEqual(
            len(mail.outbox), 6, msg="Outgoing emails don't match."
        )
        self.assertIn(docket_only_alert.name, html_content)
        self._confirm_number_of_alerts(html_content, 1)

        with self.captureOnCommitCallbacks(execute=True):
            # Percolate Docket upon parties data is added/updated.
            docket_only_alert = AlertFactory(
                user=self.user_profile.user,
                rate=Alert.REAL_TIME,
                name="Test Alert Docket Only 7",
                query='atty_name="John Lorem"&type=r',
                alert_type=SEARCH_TYPES.RECAP,
            )
        firm = AttorneyOrganizationFactory(
            name="Associates LLP 2", lookup_key="firm_llp"
        )
        attorney = AttorneyFactory(
            name="John Lorem",
            organizations=[firm],
            docket=docket,
        )
        PartyTypeFactory.create(
            party=PartyFactory(
                name="Defendant Jane Roe",
                docket=docket,
                attorneys=[attorney],
            ),
            docket=docket,
        )
        with mock.patch(
            "cl.api.webhooks.requests.post",
            side_effect=lambda *args, **kwargs: MockResponse(
                200, mock_raw=True
            ),
        ), mock.patch(
            "cl.api.webhooks.requests.post",
            side_effect=lambda *args, **kwargs: MockResponse(
                200, mock_raw=True
            ),
        ):
            index_docket_parties_in_es.delay(docket.pk)

        call_command("cl_send_rt_percolator_alerts", testing_mode=True)

        self.assertEqual(
            len(mail.outbox), 7, msg="Outgoing emails don't match."
        )
        html_content = self.get_html_content_from_email(mail.outbox[6])
        self.assertIn(docket_only_alert.name, html_content)
        self._confirm_number_of_alerts(html_content, 1)

    def test_recap_alerts_highlighting(self, mock_prefix) -> None:
        """Confirm RECAP Search alerts are properly highlighted."""

        with self.captureOnCommitCallbacks(execute=True):
            docket_only_alert = AlertFactory(
                user=self.user_profile.user,
                rate=Alert.REAL_TIME,
                name="Test Alert Docket Only",
                query='q="SUBPOENAS SERVED CASE"&docket_number="1:21-bk-1234"&type=r',
                alert_type=SEARCH_TYPES.RECAP,
            )
        with mock.patch(
            "cl.api.webhooks.requests.post",
            side_effect=lambda *args, **kwargs: MockResponse(
                200, mock_raw=True
            ),
        ), self.captureOnCommitCallbacks(execute=True):
            docket = DocketFactory(
                court=self.court,
                case_name="SUBPOENAS SERVED CASE",
                docket_number="1:21-bk-1234",
                source=Docket.RECAP,
            )

        call_command("cl_send_rt_percolator_alerts", testing_mode=True)

        self.assertEqual(
            len(mail.outbox), 1, msg="Outgoing emails don't match."
        )
        html_content = self.get_html_content_from_email(mail.outbox[0])
        self.assertIn(docket_only_alert.name, html_content)
        self._confirm_number_of_alerts(html_content, 1)
        self.assertIn(f"<strong>{docket.case_name}</strong>", html_content)
        self.assertIn(f"<strong>{docket.docket_number}</strong>", html_content)

        with self.captureOnCommitCallbacks(execute=True):
            recap_only_alert = AlertFactory(
                user=self.user_profile.user,
                rate=Alert.REAL_TIME,
                name="Test Alert RECAP Only",
                query='q="plain text for 018036652000"&description="Affidavit Of Compliance"&type=r',
                alert_type=SEARCH_TYPES.RECAP,
            )
        with mock.patch(
            "cl.api.webhooks.requests.post",
            side_effect=lambda *args, **kwargs: MockResponse(
                200, mock_raw=True
            ),
        ), self.captureOnCommitCallbacks(execute=True):
            alert_de = DocketEntryWithParentsFactory(
                docket=DocketFactory(
                    court=self.court,
                    case_name="SUBPOENAS SERVED OFF",
                    docket_number="1:21-bk-1239",
                    source=Docket.RECAP,
                ),
                entry_number=1,
                description="Affidavit Of Compliance",
            )
            rd = RECAPDocumentFactory(
                docket_entry=alert_de,
                description="Motion to File",
                document_number="1",
                pacer_doc_id="018036652000",
                plain_text="plain text for 018036652000",
            )

        call_command("cl_send_rt_percolator_alerts", testing_mode=True)

        self.assertEqual(
            len(mail.outbox), 2, msg="Outgoing emails don't match."
        )
        html_content = self.get_html_content_from_email(mail.outbox[1])
        self.assertIn(recap_only_alert.name, html_content)
        self._confirm_number_of_alerts(html_content, 1)
        self.assertIn(f"<strong>{rd.plain_text}</strong>", html_content)
        self.assertIn(
            f"<strong>{rd.docket_entry.description}</strong>", html_content
        )

    @override_settings(
        SCHEDULED_ALERT_HITS_LIMIT=3, RECAP_CHILD_HITS_PER_RESULT=5
    )
    def test_group_percolator_alerts(self, mock_prefix) -> None:
        """Test group Percolator RECAP Alerts in an email and hits."""

        with time_machine.travel(self.mock_date, tick=False), mock.patch(
            "cl.api.webhooks.requests.post",
            side_effect=lambda *args, **kwargs: MockResponse(
                200, mock_raw=True
            ),
        ), self.captureOnCommitCallbacks(execute=True):
            docket = DocketFactory(
                court=self.court,
                case_name=f"SUBPOENAS SERVED CASE",
                docket_number=f"1:21-bk-123",
                source=Docket.RECAP,
                cause="410 Civil",
            )
            dockets_created = []
            docket_case_names = [docket.case_name]
            for i in range(3):
                docket_created = DocketFactory(
                    court=self.court,
                    case_name=f"SUBPOENAS SERVED CASE {i}",
                    docket_number=f"1:21-bk-123{i}",
                    source=Docket.RECAP,
                    cause="410 Civil",
                )
                dockets_created.append(docket_created)
                if i < 2:
                    docket_case_names.append(docket_created.case_name)

            alert_de = DocketEntryWithParentsFactory(
                docket=docket,
                entry_number=1,
                date_filed=datetime.date(2024, 8, 19),
                description="MOTION for Leave to File Amicus Curiae Lorem Served",
            )

            rd_1 = RECAPDocumentFactory(
                docket_entry=alert_de,
                description="Motion to File 1",
                document_number="1",
                pacer_doc_id="01803665981",
                plain_text="plain text lorem",
            )
            rd_descriptions = [rd_1.description]
            rd_ids = [rd_1.pk]
            for i in range(5):
                rd = RECAPDocumentFactory(
                    docket_entry=alert_de,
                    description=f"Motion to File {i+2}",
                    document_number=f"{i+2}",
                    pacer_doc_id=f"018036652436{i+2}",
                )
                if i < 4:
                    # Omit the last alert to compare. Only up to 5 should be
                    # included in the case.
                    rd_descriptions.append(rd.description)

                rd_ids.append(rd.pk)

            with self.captureOnCommitCallbacks(execute=True):
                docket_only_alert = AlertFactory(
                    user=self.user_profile.user,
                    rate=Alert.REAL_TIME,
                    name="Test Alert Docket Only",
                    query='q="410 Civil"&type=r',
                    alert_type=SEARCH_TYPES.RECAP,
                )
                docket_only_alert_no_member = AlertFactory(
                    user=self.user_profile_no_member.user,
                    rate=Alert.REAL_TIME,
                    name="Test Alert Docket Only",
                    query='q="410 Civil"&type=r',
                    alert_type=SEARCH_TYPES.RECAP,
                )
                recap_only_alert = AlertFactory(
                    user=self.user_profile.user,
                    rate=Alert.REAL_TIME,
                    name="Test Alert RECAP Only Docket Entry",
                    query=f"q=docket_entry_id:{alert_de.pk}&type=r",
                    alert_type=SEARCH_TYPES.RECAP,
                )
                cross_object_alert_with_hl = AlertFactory(
                    user=self.user_profile.user,
                    rate=Alert.REAL_TIME,
                    name="Test Alert Cross-object",
                    query=f'q="File Amicus Curiae" AND "Motion to File 1" AND '
                    f'"plain text lorem" AND "410 Civil" AND '
                    f"id:{rd_1.pk}&docket_number={docket.docket_number}"
                    f'&case_name="{docket.case_name}"&type=r',
                    alert_type=SEARCH_TYPES.RECAP,
                )

        self.assertEqual(
            len(mail.outbox), 0, msg="Outgoing emails don't match."
        )

        # Assert webhooks.
        webhook_events = WebhookEvent.objects.filter(
            webhook__user=self.user_profile.user
        ).values_list("content", flat=True)
        # 11 webhooks for user_profile should be triggered one for each
        # document ingested that matched each alert.
        self.assertEqual(
            len(webhook_events), 11, msg="Webhook events didn't match."
        )
        # 4 Webhooks for docket_only_alert without any nested recap_documents.
        self._count_percolator_webhook_hits_and_child_hits(
            webhook_events, docket_only_alert.name, 4, 0, None
        )
        # 6 Webhooks for recap_only_alert each one with 1 recap_document nested.
        self._count_percolator_webhook_hits_and_child_hits(
            webhook_events, recap_only_alert.name, 6, 6, rd_ids
        )
        # 1 Webhook for cross_object_alert_with_hl with 1 recap_document nested.
        self._count_percolator_webhook_hits_and_child_hits(
            webhook_events, cross_object_alert_with_hl.name, 1, 1, [rd_1.pk]
        )
        webhook_events_no_member_user = WebhookEvent.objects.filter(
            webhook__user=self.user_profile_no_member.user
        ).values_list("content", flat=True)
        # 5 webhooks for user_profile should be triggered one for each
        # document ingested that matched docket_only_alert_no_member
        self.assertEqual(
            len(webhook_events_no_member_user),
            4,
            msg="Webhook events didn't match.",
        )
        # 4 Webhooks for docket_only_alert without any nested recap_documents.
        self._count_percolator_webhook_hits_and_child_hits(
            webhook_events_no_member_user,
            docket_only_alert_no_member.name,
            4,
            0,
            None,
        )

        rt_mock_date_sent = self.mock_date + datetime.timedelta(
            seconds=settings.REAL_TIME_ALERTS_SENDING_RATE
        )
        with time_machine.travel(rt_mock_date_sent, tick=False):
            call_command("cl_send_rt_percolator_alerts", testing_mode=True)
            alerts_runtime_naive = datetime.datetime.now()

        # Only one email should be triggered because email alerts for
        # non-members are omitted.
        self.assertEqual(
            len(mail.outbox), 1, msg="Outgoing emails don't match."
        )

        # Assert docket-only alert.
        html_content = self.get_html_content_from_email(mail.outbox[0])

        # Confirm that query overridden in the 'View Full Results' URL to
        # include a filter by timestamp.
        self._assert_timestamp_filter(
            html_content, Alert.REAL_TIME, alerts_runtime_naive
        )

        # Confirm Alert date_last_hit is updated.
        docket_only_alert.refresh_from_db()
        self.assertEqual(
            docket_only_alert.date_last_hit,
            rt_mock_date_sent,
            msg="Alert date of last hit didn't match.",
        )

        txt_email = mail.outbox[0].body
        self.assertIn(docket_only_alert.name, html_content)
        self._confirm_number_of_alerts(html_content, 3)
        # The docket-only alert doesn't contain any nested child hits.
        self._count_alert_hits_and_child_hits(
            html_content,
            docket_only_alert.name,
            3,
            docket.case_name,
            0,
        )
        # Assert email text version.
        self.assertIn(docket_only_alert.name, txt_email)
        for case_name in docket_case_names:
            with self.subTest(
                alert=case_name, msg="Assert case_name in email."
            ):
                self.assertIn(case_name, txt_email)

        # Assert RECAP-only alert.
        self.assertIn(recap_only_alert.name, html_content)
        # The recap-only alert contain 2 child hits.
        self._count_alert_hits_and_child_hits(
            html_content,
            recap_only_alert.name,
            1,
            alert_de.docket.case_name,
            5,
        )
        self._assert_child_hits_content(
            html_content,
            recap_only_alert.name,
            alert_de.docket.case_name,
            rd_descriptions,
        )
        # Assert the View more results button is present in the alert.
        self.assertIn("View Additional Results for this Case", html_content)
        self.assertEqual(
            html_content.count("View Additional Results for this Case"), 1
        )

        # Assert email text version.
        self.assertIn(recap_only_alert.name, txt_email)
        self.assertIn("View Additional Results for this Case", txt_email)
        for rd_description in rd_descriptions:
            with self.subTest(
                alert=rd_description,
                msg="Assert RECAPDocument description in email.",
            ):
                self.assertIn(rd_description, txt_email)

        # Assert Cross-object alert.
        # The cross-object alert only contain 1 child hit.
        self._count_alert_hits_and_child_hits(
            html_content,
            cross_object_alert_with_hl.name,
            1,
            alert_de.docket.case_name,
            1,
        )
        self._count_webhook_hits_and_child_hits(
            list(webhook_events),
            cross_object_alert_with_hl.name,
            1,
            alert_de.docket.case_name,
            1,
        )
        self._assert_child_hits_content(
            html_content,
            cross_object_alert_with_hl.name,
            alert_de.docket.case_name,
            [rd_1.description],
        )

        # Assert email text version.
        self.assertIn(cross_object_alert_with_hl.name, txt_email)

        # Assert HL in the cross_object_alert_with_hl
        self.assertIn(f"<strong>{docket.case_name}</strong>", html_content)
        self.assertEqual(
            html_content.count(f"<strong>{docket.case_name}</strong>"), 1
        )
        self.assertIn(f"<strong>{docket.docket_number}</strong>", html_content)
        self.assertEqual(
            html_content.count(f"<strong>{docket.docket_number}</strong>"), 1
        )
        self.assertIn(f"<strong>{rd_1.plain_text}</strong>", html_content)
        self.assertEqual(
            html_content.count(f"<strong>{rd_1.plain_text}</strong>"), 1
        )
        self.assertIn(f"<strong>{rd_1.description}</strong>", html_content)
        self.assertEqual(
            html_content.count(f"<strong>{rd_1.description}</strong>"), 1
        )
        self.assertIn("<strong>File Amicus Curiae</strong>", html_content)
        self.assertEqual(
            html_content.count("<strong>File Amicus Curiae</strong>"), 1
        )

        # Assert HL content in webhooks.
        self._assert_webhook_hit_hl(
            webhook_events,
            cross_object_alert_with_hl.name,
            "caseName",
            f"<strong>{docket.case_name}</strong>",
            child_field=False,
        )
        self._assert_webhook_hit_hl(
            webhook_events,
            cross_object_alert_with_hl.name,
            "docketNumber",
            f"<strong>{docket.docket_number}</strong>",
            child_field=False,
        )
        self._assert_webhook_hit_hl(
            webhook_events,
            cross_object_alert_with_hl.name,
            "snippet",
            f"<strong>{rd_1.plain_text}</strong>",
            child_field=True,
        )
        self._assert_webhook_hit_hl(
            webhook_events,
            cross_object_alert_with_hl.name,
            "short_description",
            f"<strong>{rd_1.description}</strong>",
            child_field=True,
        )
        self._assert_webhook_hit_hl(
            webhook_events,
            cross_object_alert_with_hl.name,
            "description",
            "<strong>File Amicus Curiae</strong>",
            child_field=True,
        )

        for docket in dockets_created:
            docket.delete()

    def test_filter_out_alerts_to_send_by_query_and_hits(
        self, mock_prefix
    ) -> None:
        """Test RECAP alerts can be properly filtered out according to
        their query and hits matched conditions.

        - Docket-only Alerts should be triggered only upon a Docket ingestion.
          commiting RECAPDocument ingestion that can match the alert.
        - The Docket or RD shouldn’t have triggered the alert previously.
        - RECAP-only Alerts should only include RDs that have not triggered the
          same alert previously.
        """

        scheduled_hits = ScheduledAlertHit.objects.all()
        self.assertEqual(len(scheduled_hits), 0)

        with self.captureOnCommitCallbacks(execute=True):
            # The following test should match the Docket-only query on docket
            # ingestion
            docket_only_alert = AlertFactory(
                user=self.user_profile.user,
                rate=Alert.REAL_TIME,
                name="Test Alert Docket Only Not Triggered",
                query='q="405 Civil"&type=r',
                alert_type=SEARCH_TYPES.RECAP,
            )
        with mock.patch(
            "cl.api.webhooks.requests.post",
            side_effect=lambda *args, **kwargs: MockResponse(
                200, mock_raw=True
            ),
        ), self.captureOnCommitCallbacks(execute=True):
            docket = DocketFactory(
                court=self.court,
                case_name="SUBPOENAS SERVED CASE",
                case_name_full="Jackson & Sons Holdings vs. Bank",
                docket_number="1:21-bk-1234",
                nature_of_suit="440",
                source=Docket.RECAP,
                cause="405 Civil",
                jurisdiction_type="'U.S. Government Defendant",
                jury_demand="1,000,000",
            )

        call_command("cl_send_rt_percolator_alerts", testing_mode=True)

        self.assertEqual(
            len(mail.outbox), 1, msg="Outgoing emails don't match."
        )

        # Assert docket-only alert.
        html_content = self.get_html_content_from_email(mail.outbox[0])
        self.assertIn(docket_only_alert.name, html_content)
        self._confirm_number_of_alerts(html_content, 1)
        # The docket-only alert doesn't contain any nested child hits.
        self._count_alert_hits_and_child_hits(
            html_content,
            docket_only_alert.name,
            1,
            docket.case_name,
            0,
        )

        with self.captureOnCommitCallbacks(execute=True):
            # Test "AND" and "OR" cross object alert queries.
            cross_object_alert_d_and_rd_field = AlertFactory(
                user=self.user_profile.user,
                rate=Alert.REAL_TIME,
                name="Test Alert Cross-object query AND",
                query=f'q="405 Civil" AND pacer_doc_id:018036652436&type=r',
                alert_type=SEARCH_TYPES.RECAP,
            )
            cross_object_alert_d_or_rd_field = AlertFactory(
                user=self.user_profile.user,
                rate=Alert.REAL_TIME,
                name="Test Alert Cross-object query OR",
                query=f'q="018036652436" OR cause:405&type=r',
                alert_type=SEARCH_TYPES.RECAP,
            )
        # RD ingestion.
        with mock.patch(
            "cl.api.webhooks.requests.post",
            side_effect=lambda *args, **kwargs: MockResponse(
                200, mock_raw=True
            ),
        ), self.captureOnCommitCallbacks(execute=True):
            alert_de = DocketEntryWithParentsFactory(
                docket=docket,
                entry_number=1,
                date_filed=datetime.date(2024, 8, 19),
                description="MOTION for Leave to File Amicus Curiae Lorem Served",
            )
            rd = RECAPDocumentFactory(
                docket_entry=alert_de,
                description="Motion to File",
                document_number="1",
                is_available=True,
                page_count=5,
                pacer_doc_id="018036652436",
                plain_text="plain text for 018036652436",
            )

        # The RD ingestion's shouldn't match the docket-only alert.
        # It should only match the cross_object_alert_d_and_rd_field and
        # cross_object_alert_d_or_rd_field alerts.
        call_command("cl_send_rt_percolator_alerts", testing_mode=True)
        self.assertEqual(
            len(mail.outbox), 2, msg="Outgoing emails don't match."
        )

        html_content = self.get_html_content_from_email(mail.outbox[1])
        self._confirm_number_of_alerts(html_content, 2)
        self._count_alert_hits_and_child_hits(
            html_content,
            cross_object_alert_d_and_rd_field.name,
            1,
            docket.case_name,
            1,
        )
        self._count_alert_hits_and_child_hits(
            html_content,
            cross_object_alert_d_or_rd_field.name,
            1,
            docket.case_name,
            1,
        )

        # Call cl_send_rt_percolator_alerts again. No alerts should be sent this time.
        call_command("cl_send_rt_percolator_alerts", testing_mode=True)
        self.assertEqual(
            len(mail.outbox), 2, msg="Outgoing emails don't match."
        )
        scheduled_hits = ScheduledAlertHit.objects.filter(
            hit_status=SCHEDULED_ALERT_HIT_STATUS.SENT
        )
        self.assertEqual(len(scheduled_hits), 3)
        docket.delete()

    @override_settings(ELASTICSEARCH_PAGINATION_BATCH_SIZE=3)
    def test_retrieve_all_the_matched_alerts_in_batches(self, mock_prefix):
        """Confirm that we can retrieve all the matched alerts by the
        percolator if the number of alerts matched exceeds the initial query
        ELASTICSEARCH_PAGINATION_BATCH_SIZE.
        Also assert that no RT alerts are scheduled to be sent according to its
        rate.
        """

        alerts_created_user_1 = []
        alerts_created_user_2 = []
        for i in range(6):
            with self.captureOnCommitCallbacks(execute=True):
                docket_only_alert = AlertFactory(
                    user=self.user_profile.user,
                    rate=Alert.WEEKLY,
                    name=f"Test Alert Docket Only {i}",
                    query='q="405 Civil"&type=r',
                    alert_type=SEARCH_TYPES.RECAP,
                )
                alerts_created_user_1.append(docket_only_alert)
                docket_only_alert_2 = AlertFactory(
                    user=self.user_profile_no_member.user,
                    rate=Alert.WEEKLY,
                    name=f"Test Alert Docket Only {i}",
                    query='q="405 Civil"&type=r',
                    alert_type=SEARCH_TYPES.RECAP,
                )
                alerts_created_user_2.append(docket_only_alert_2)

        with mock.patch(
            "cl.api.webhooks.requests.post",
            side_effect=lambda *args, **kwargs: MockResponse(
                200, mock_raw=True
            ),
        ), self.captureOnCommitCallbacks(execute=True):
            docket = DocketFactory(
                court=self.court,
                case_name="SUBPOENAS SERVED CASE",
                case_name_full="Jackson & Sons Holdings vs. Bank",
                docket_number="1:21-bk-1234",
                nature_of_suit="440",
                source=Docket.RECAP,
                cause="405 Civil",
                jurisdiction_type="'U.S. Government Defendant",
                jury_demand="1,000,000",
            )

        webhook_events = WebhookEvent.objects.all().values_list(
            "content", flat=True
        )
        # 12 webhook events should be triggered, 6 for user_profile
        # 6 for user_profile_no_member since it does have a webhook enabled
        self.assertEqual(
            len(webhook_events), 12, msg="Webhook events didn't match."
        )

        # Send scheduled Weekly alerts and check assertions.
        call_command("cl_send_scheduled_alerts", rate=Alert.WEEKLY)

        # 2 emails should be sent for user_profile_no_member and user_profile
        self.assertEqual(
            len(mail.outbox), 2, msg="Outgoing emails don't match."
        )

        # Assert 6 alerts are contained in the email for user_profile
        html_content = self.get_html_content_from_email(mail.outbox[0])
        self._confirm_number_of_alerts(html_content, 6)
        for alert in alerts_created_user_1:
            with self.subTest(alert=alert, msg="Assert alert in email."):
                self.assertIn(alert.name, html_content)

        # Assert 6 alerts are contained in the email for user_profile_no_member
        html_content = self.get_html_content_from_email(mail.outbox[1])
        self._confirm_number_of_alerts(html_content, 6)
        for alert in alerts_created_user_2:
            with self.subTest(alert=alert, msg="Assert alert in email."):
                self.assertIn(alert.name, html_content)

        docket.delete()<|MERGE_RESOLUTION|>--- conflicted
+++ resolved
@@ -2742,20 +2742,10 @@
             1,
         )
 
-<<<<<<< HEAD
         txt_email = mail.outbox[1].body
         # Confirm that the document timestamp "Date Updated" is rendered in the alert
         self._assert_date_updated(self.mock_date, html_content, txt_email)
-
-        # Related DE. RD creation.
-        de_entry_field_alert = AlertFactory(
-            user=self.user_profile.user,
-            rate=Alert.REAL_TIME,
-            name="Test Alert RECAP Only 3",
-            query='q="Hearing for Leave"&type=r',
-            alert_type=SEARCH_TYPES.RECAP,
-        )
-=======
+        
         with self.captureOnCommitCallbacks(execute=True):
             # Related DE. RD creation.
             de_entry_field_alert = AlertFactory(
@@ -2765,7 +2755,6 @@
                 query='q="Hearing for Leave"&type=r',
                 alert_type=SEARCH_TYPES.RECAP,
             )
->>>>>>> 1e458797
         with mock.patch(
             "cl.api.webhooks.requests.post",
             side_effect=lambda *args, **kwargs: MockResponse(
