--- conflicted
+++ resolved
@@ -27,12 +27,8 @@
     has_document_alert_hit_been_triggered,
     percolate_es_document,
     prepare_percolator_content,
-<<<<<<< HEAD
-    recap_document_hl_matched,
     set_skip_percolation_if_bankruptcy_data,
     set_skip_percolation_if_parties_data,
-=======
->>>>>>> 2d619b66
 )
 from cl.api.factories import WebhookFactory
 from cl.api.models import WebhookEvent, WebhookEventType
@@ -4179,7 +4175,6 @@
 
         docket.delete()
 
-<<<<<<< HEAD
     def test_count_percolator_requests_on_related_documents(
         self, mock_prefix
     ) -> None:
@@ -4364,7 +4359,6 @@
         self.assertEqual(
             len(mail.outbox), 4, msg="Outgoing emails don't match."
         )
-=======
     def test_case_only_alerts(self, mock_prefix) -> None:
         """Confirm that case-only alerts are properly sent and that they are
         triggered only once per case. This means that if a Docket or a
@@ -4717,5 +4711,4 @@
 
         docket_only_alert.delete()
         docket.delete()
-        docket_2.delete()
->>>>>>> 2d619b66
+        docket_2.delete()