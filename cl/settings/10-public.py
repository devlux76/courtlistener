import datetime
import os
import re
import sys

from django.contrib.messages import constants as message_constants
from judge_pics import judge_root

INSTALL_ROOT = os.path.join(os.path.dirname(os.path.realpath(__file__)), "..",)

MAINTENANCE_MODE_ENABLED = False
MAINTENANCE_MODE_ALLOW_STAFF = True
MAINTENANCE_MODE_ALLOWED_IPS = []
MAINTENANCE_MODE = {
    "enabled": MAINTENANCE_MODE_ENABLED,
    "allow_staff": MAINTENANCE_MODE_ALLOW_STAFF,
    "allowed_ips": MAINTENANCE_MODE_ALLOWED_IPS,
}

################
# Misc. Django #
################
SITE_ID = 1
USE_I18N = False
DEFAULT_CHARSET = "utf-8"
LANGUAGE_CODE = "en-us"
USE_TZ = True
DATETIME_FORMAT = "N j, Y, P e"
DATA_UPLOAD_MAX_NUMBER_FIELDS = 10240

TEMPLATES = [
    {
        "BACKEND": "django.template.backends.django.DjangoTemplates",
        "DIRS": [
            # Don't forget to use absolute paths, not relative paths.
            os.path.join(INSTALL_ROOT, "cl/assets/templates/"),
        ],
        "APP_DIRS": True,
        "OPTIONS": {
            "context_processors": (
                "django.contrib.messages.context_processors.messages",
                "django.contrib.auth.context_processors.auth",
                "django.template.context_processors.request",
                "django.template.context_processors.static",
                "cl.lib.context_processors.inject_settings",
                "cl.lib.context_processors.inject_random_tip",
            ),
            "debug": DEBUG,
        },
    }
]

MIDDLEWARE = [
    "django.contrib.sessions.middleware.SessionMiddleware",
    "django.contrib.auth.middleware.AuthenticationMiddleware",
    "django.middleware.clickjacking.XFrameOptionsMiddleware",
    "corsheaders.middleware.CorsMiddleware",
    "django.middleware.common.CommonMiddleware",
    "django.middleware.csrf.CsrfViewMiddleware",
    "ratelimit.middleware.RatelimitMiddleware",
    "django.contrib.messages.middleware.MessageMiddleware",
    "cl.lib.middleware.MaintenanceModeMiddleware",
]

ROOT_URLCONF = "cl.urls"

INSTALLED_APPS = [
    "django.contrib.admin",
    "django.contrib.admindocs",
    "django.contrib.contenttypes",
    "django.contrib.auth",
    "django.contrib.humanize",
    "django.contrib.messages",
    "django.contrib.sessions",
    "django.contrib.sites",
    "django.contrib.sitemaps",
    "django.contrib.staticfiles",
    "corsheaders",
    "markdown_deux",
    "mathfilters",
    "rest_framework",
    "rest_framework.authtoken",
    "rest_framework_swagger",
    "django_filters",
    "storages",
    # CourtListener Apps
    "cl.alerts",
    "cl.audio",
    "cl.api",
    "cl.citations",
    "cl.cleanup",
    "cl.corpus_importer",
    "cl.custom_filters",
    "cl.donate",
    "cl.favorites",
    "cl.people_db",
    "cl.lasc",
    "cl.lib",
    "cl.opinion_page",
    "cl.recap",
    "cl.recap_rss",
    "cl.scrapers",
    "cl.search",
    "cl.simple_pages",
    "cl.stats",
    "cl.users",
    "cl.visualizations",
]

if DEVELOPMENT:
    INSTALLED_APPS.append("django_extensions")


# This is where the @login_required decorator redirects. By default it's
# /accounts/login. Also where users are redirected after they login. Default:
# /account/profile
LOGIN_URL = "/sign-in/"
LOGIN_REDIRECT_URL = "/"

# These remap some of the the messages constants to correspond with bootstrap
MESSAGE_TAGS = {
    message_constants.DEBUG: "alert-warning",
    message_constants.INFO: "alert-info",
    message_constants.SUCCESS: "alert-success",
    message_constants.WARNING: "alert-warning",
    message_constants.ERROR: "alert-danger",
}

########
# Solr #
########
SOLR_OPINION_URL = "%s/solr/collection1" % SOLR_HOST
SOLR_AUDIO_URL = "%s/solr/audio" % SOLR_HOST
SOLR_PEOPLE_URL = "%s/solr/person" % SOLR_HOST
SOLR_RECAP_URL = "%s/solr/recap" % SOLR_RECAP_HOST
SOLR_URLS = {
    "audio.Audio": SOLR_AUDIO_URL,
    "people_db.Person": SOLR_PEOPLE_URL,
    "search.Docket": SOLR_RECAP_URL,
    "search.RECAPDocument": SOLR_RECAP_URL,
    "search.Opinion": SOLR_OPINION_URL,
    "search.OpinionCluster": SOLR_OPINION_URL,
}

SOLR_OPINION_TEST_CORE_NAME = "opinion_test"
SOLR_AUDIO_TEST_CORE_NAME = "audio_test"
SOLR_PEOPLE_TEST_CORE_NAME = "person_test"
SOLR_RECAP_TEST_CORE_NAME = "recap_test"

SOLR_OPINION_TEST_URL = "%s/solr/opinion_test" % SOLR_HOST
SOLR_AUDIO_TEST_URL = "%s/solr/audio_test" % SOLR_HOST
SOLR_PEOPLE_TEST_URL = "%s/solr/person_test" % SOLR_HOST
SOLR_RECAP_TEST_URL = "%s/solr/recap_test" % SOLR_RECAP_HOST
SOLR_TEST_URLS = {
    "audio.Audio": SOLR_AUDIO_TEST_URL,
    "people_db.Person": SOLR_PEOPLE_TEST_URL,
    "search.Docket": SOLR_RECAP_TEST_URL,
    "search.RECAPDocument": SOLR_RECAP_TEST_URL,
    "search.Opinion": SOLR_OPINION_TEST_URL,
    "search.OpinionCluster": SOLR_OPINION_TEST_URL,
}
<<<<<<< HEAD
=======
SOLR_EXAMPLE_CORE_PATH = os.path.join(
    os.sep, "usr", "local", "solr", "example", "solr", "collection1"
)
SOLR_TEMP_CORE_PATH_LOCAL = os.path.join(os.sep, "tmp", "solr")
SOLR_TEMP_CORE_PATH_DOCKER = os.path.join(os.sep, "tmp", "solr")

>>>>>>> 29afd92d

#########
# Redis #
#########
# Redis is configured with 16 databases out of the box. This keeps them neatly
# mapped.
REDIS_DATABASES = {
    "CELERY": 0,
    "CACHE": 1,
    "STATS": 2,
    "ALERTS": 3,
}

##########
# CELERY #
##########
if DEVELOPMENT:
    # In a development machine, these setting make sense
    CELERY_WORKER_CONCURRENCY = 2
    # This makes the tasks run outside the async worker and is needed for tests
    # to pass
    CELERY_TASK_ALWAYS_EAGER = True
else:
    # Celery settings for production sites
    CELERY_WORKER_CONCURRENCY = 20
    CELERY_BROKER_POOL_LIMIT = 30
    CELERY_RESULT_EXPIRES = 60 * 60
    CELERY_BROKER_TRANSPORT_OPTIONS = {
        # This is the length of time a task will wait to be acknowledged by a
        # worker. This value *must* be greater than the largest ETA/countdown
        # that a task may be assigned with, or else it will be run over and over
        # in a loop. Our countdowns never tend to exceed one hour.
        "visibility_timeout": 21600,  # six hours
    }

CELERY_BROKER_URL = "redis://%s:%s/%s" % (
    REDIS_HOST,
    REDIS_PORT,
    REDIS_DATABASES["CELERY"],
)
CELERY_RESULT_BACKEND = "redis://%s:%s/%s" % (
    REDIS_HOST,
    REDIS_PORT,
    REDIS_DATABASES["CELERY"],
)

# Rate limits aren't ever used, so disable them across the board for better
# performance
CELERY_WORKER_DISABLE_RATE_LIMITS = True
# We could pass around JSON, but it's *much* easier to pass around Python
# objects that support things like dates. Let's do that, shall we?
CELERY_RESULT_SERIALIZER = "pickle"
CELERY_TASK_SERIALIZER = "pickle"
CELERY_ACCEPT_CONTENT = {"json", "pickle"}


####################
# Cache & Sessions #
####################
CACHES = {
    "default": {
        "BACKEND": "redis_cache.RedisCache",
        "LOCATION": "%s:%s" % (REDIS_HOST, REDIS_PORT),
        "OPTIONS": {"DB": REDIS_DATABASES["CACHE"],},
    },
    "db_cache": {
        "BACKEND": "django.core.cache.backends.db.DatabaseCache",
        "LOCATION": "django_cache",
    },
}
# This sets Redis as the session backend. This is often advised against, but we
# have pretty good persistency in Redis, so it's fairly well backed up.
SESSION_ENGINE = "django.contrib.sessions.backends.cache"

#########
# Email #
#########
if DEVELOPMENT:
    EMAIL_BACKEND = "django.core.mail.backends.console.EmailBackend"

SERVER_EMAIL = "CourtListener <noreply@courtlistener.com>"
DEFAULT_FROM_EMAIL = "CourtListener <noreply@courtlistener.com>"
DEFAULT_ALERTS_EMAIL = "CourtListener Alerts <alerts@courtlistener.com>"
SCRAPER_ADMINS = (
    ("Slack Juriscraper Channel", "j9f4b5n5x7k8x2r1@flp-talk.slack.com"),
    ("PA", "arderyp@protonmail.com"),
)

###############
# Directories #
###############
MEDIA_ROOT = os.path.join(INSTALL_ROOT, "cl/assets/media/")
STATIC_URL = "/static/"
STATICFILES_DIRS = (
    os.path.join(INSTALL_ROOT, "cl/assets/static-global/"),
    ("judge_pics", os.path.join(judge_root, "256")),
)
# This is where things get collected to
STATIC_ROOT = os.path.join(INSTALL_ROOT, "cl/assets/static/")

# Where should the bulk data be stored?
BULK_DATA_DIR = os.path.join(INSTALL_ROOT, "cl/assets/media/bulk-data/")


#####################
# Payments & Prices #
#####################
MIN_DONATION = {
    "rt_alerts": 10,
    "docket_alerts": 5,
}
MAX_FREE_DOCKET_ALERTS = 5
DOCKET_ALERT_RECAP_BONUS = 10
MAX_ALERT_RESULTS_PER_DAY = 30
# If people pay via XERO invoices, this is the ID we see in our stripe
# callbacks
XERO_APPLICATION_ID = "ca_1pvP3rYcArUkd3InUnImFI9llOiSIq6k"


#######
# API #
#######
REST_FRAMEWORK = {
    # Use Django's standard `django.contrib.auth` permissions,
    # or allow read-only access for unauthenticated users.
    "DEFAULT_PERMISSION_CLASSES": [
        "rest_framework.permissions.DjangoModelPermissionsOrAnonReadOnly"
    ],
    # Versioning
    "DEFAULT_VERSIONING_CLASS": "rest_framework.versioning.URLPathVersioning",
    "DEFAULT_VERSION": "v3",
    "ALLOWED_VERSIONS": {"v3"},
    # Throttles
    "DEFAULT_THROTTLE_CLASSES": (
        "rest_framework.throttling.AnonRateThrottle",
        "cl.api.utils.ExceptionalUserRateThrottle",
    ),
    "DEFAULT_THROTTLE_RATES": {"anon": "100/day", "user": "5000/hour",},
    "OVERRIDE_THROTTLE_RATES": {
        # Throttling down.
        # Doing a background check service, we told them we didn't want to work
        # with them.
        "elios": "10/hour",
        "shreyngd": "100/hour",
        "leo": "100/hour",
        "miffy": "100/hour",
        "safetynet": "100/hour",
        # Send multiple emails, but they haven't responded
        "linkfenzhao": "10/hour",
        # From fokal.ai, using multiple accounts to dodge limitations
        "manu.jose": "10/hour",
        "shishir": "10/hour",
        "shishir.kumar": "10/hour",
        # Throttling up.
        "YFIN": "430000/day",
        "mlissner": "1000000/hour",  # Needed for benchmarking (not greed)
        "gpilapil": "10000/hour",
        "peidelman": "20000/hour",
        "waldo": "10000/hour",
        "hdave4": "15000/hour",  # GSU
        "ellliottt": "15000/hour",
        "flooie": "20000/hour",  # Needed for testing
    },
    # Auth
    "DEFAULT_AUTHENTICATION_CLASSES": (
        "rest_framework.authentication.BasicAuthentication",
        "rest_framework.authentication.TokenAuthentication",
        "rest_framework.authentication.SessionAuthentication",
    ),
    # Rendering and Parsing
    "DEFAULT_PARSER_CLASSES": (
        "rest_framework.parsers.JSONParser",
        "rest_framework.parsers.FormParser",
        "rest_framework.parsers.MultiPartParser",
        "rest_framework_xml.parsers.XMLParser",
    ),
    "DEFAULT_RENDERER_CLASSES": (
        "rest_framework.renderers.JSONRenderer",
        "rest_framework.renderers.BrowsableAPIRenderer",
        "rest_framework_xml.renderers.XMLRenderer",
    ),
    # Filtering
    "DEFAULT_FILTER_BACKENDS": (
        # This is a tweaked version of DjangoFilterBackend
        "cl.api.utils.DisabledHTMLFilterBackend",
        "rest_framework.filters.OrderingFilter",
    ),
    # Assorted & Sundry
    "PAGE_SIZE": 20,
    "URL_FIELD_NAME": "resource_uri",
    "DEFAULT_METADATA_CLASS": "cl.api.utils.SimpleMetadataWithFilters",
    "ORDERING_PARAM": "order_by",
    "HTML_SELECT_CUTOFF": 100,
    "UPLOADED_FILES_USE_URL": False,
}

if DEVELOPMENT:
    REST_FRAMEWORK["DEFAULT_THROTTLE_RATES"]["anon"] = "10000/day"

# CORS
CORS_ORIGIN_ALLOW_ALL = True
CORS_URLS_REGEX = r"^/api/.*$"
CORS_ALLOW_METHODS = (
    "GET",
    "HEAD",
    "OPTIONS",
)
CORS_ALLOW_CREDENTIALS = True

############
# Markdown #
############
MARKDOWN_DEUX_STYLES = {
    "default": {
        "extras": {
            "code-friendly": None,
            "cuddled-lists": None,
            "footnotes": None,
            "header-ids": None,
            "link-patterns": None,
            "nofollow": None,
            "smarty-pants": None,
            "tables": None,
        },
        "safe_mode": "escape",
        "link_patterns": [
            (
                re.compile(r"network\s+#?(\d+)\b", re.I),
                r"/visualizations/scotus-mapper/\1/md/",
            ),
            (re.compile(r"opinion\s+#?(\d+)\b", re.I), r"/opinion/\1/md/"),
        ],
    },
}


##########
# MATOMO #
##########
<<<<<<< HEAD
MATOMO_BASE_URL = '//192.168.0.243/'
MATOMO_URL = '%spiwik.php' % MATOMO_BASE_URL
MATOMO_SITE_ID = '1'
=======
MATOMO_URL = "http://192.168.0.243/piwik.php"
MATOMO_SITE_ID = "1"
>>>>>>> 29afd92d


########
# SCDB #
########
# SCOTUS cases after this date aren't expected to have SCDB data.
SCDB_LATEST_CASE = datetime.datetime(2017, 6, 26)


######################
# Various and Sundry #
######################
RATELIMIT_VIEW = "cl.simple_pages.views.ratelimited"
if DEVELOPMENT:
    SESSION_COOKIE_SECURE = False
    CSRF_COOKIE_SECURE = False
    SESSION_COOKIE_DOMAIN = None
    # For debug_toolbar
    # INSTALLED_APPS.append('debug_toolbar')
    INTERNAL_IPS = ("127.0.0.1",)

    if "test" in sys.argv:
        db = DATABASES["default"]
        db["ENCODING"] = "UTF8"
        db["TEST_ENCODING"] = "UTF8"
        db["CONN_MAX_AGE"] = 0


else:
    SESSION_COOKIE_SECURE = True
    CSRF_COOKIE_SECURE = True


########################
# Logging Machinations #
########################
# From: http://stackoverflow.com/questions/1598823/elegant-setup-of-python-logging-in-django
LOGGING = {
    "version": 1,
    "disable_existing_loggers": False,
    "formatters": {
        "verbose": {
            "format": '%(levelname)s %(asctime)s (%(pathname)s %(funcName)s): "%(message)s"'
        },
        "simple": {"format": "%(levelname)s %(message)s"},
        "django.server": {
            "()": "django.utils.log.ServerFormatter",
            "format": "[%(server_time)s] %(message)s",
        },
    },
    "filters": {
        "require_debug_false": {"()": "django.utils.log.RequireDebugFalse"}
    },
    "handlers": {
        "null": {"level": "DEBUG", "class": "logging.NullHandler",},
        "console": {
            "level": "DEBUG",
            "class": "logging.StreamHandler",
            "formatter": "simple",
        },
        "log_file": {
            "level": "DEBUG",
            "class": "logging.handlers.RotatingFileHandler",
            "filename": "/var/log/courtlistener/django.log",
            "maxBytes": "16777216",  # 16 megabytes
            "formatter": "verbose",
        },
        "mail_admins": {
            "level": "ERROR",
            "filters": ["require_debug_false"],
            "class": "django.utils.log.AdminEmailHandler",
            "include_html": True,
        },
        "django.server": {
            "level": "INFO",
            "class": "logging.StreamHandler",
            "formatter": "django.server",
        },
    },
    "loggers": {
        "django": {
            "handlers": ["mail_admins"],
            "level": "ERROR",
            "propagate": True,
        },
        # Disable SuspiciousOperation.DisallowedHost exception ("Invalid
        # HTTP_HOST" header messages.) This appears to be caused by clients that
        # don't support SNI, and which are browsing to other domains on the
        # server. The most relevant bad client is the googlebot.
        "django.security.DisallowedHost": {
            "handlers": ["null"],
            "propagate": False,
        },
        "django.server": {
            "handlers": ["django.server"],
            "level": "INFO",
            "propagate": False,
        },
        # This is the one that's used practically everywhere in the code.
        "cl": {"handlers": ["log_file"], "level": "INFO", "propagate": True,},
    },
}

if DEVELOPMENT:
    LOGGING["loggers"]["django.db.backends"] = {
        "handlers": ["log_file"],
        "level": "DEBUG",
        "propagate": False,
    }

###################
# Related content #
###################

RELATED_COUNT = 5
RELATED_USE_CACHE = True
RELATED_CACHE_TIMEOUT = 60 * 60 * 24 * 7
RELATED_USER_GROUPS = ['recommendation_system_tester']


#######
# AWS #
#######
AWS_STORAGE_BUCKET_NAME = "com-courtlistener-storage"
AWS_S3_CUSTOM_DOMAIN = "%s.s3.amazonaws.com" % AWS_STORAGE_BUCKET_NAME
AWS_DEFAULT_ACL = "public-read"

if DEVELOPMENT:
    AWS_STORAGE_BUCKET_NAME = "dev-com-courtlistener-storage"
    AWS_S3_CUSTOM_DOMAIN = "%s.s3.amazonaws.com" % AWS_STORAGE_BUCKET_NAME

CLOUDFRONT_DOMAIN = ""<|MERGE_RESOLUTION|>--- conflicted
+++ resolved
@@ -159,15 +159,12 @@
     "search.Opinion": SOLR_OPINION_TEST_URL,
     "search.OpinionCluster": SOLR_OPINION_TEST_URL,
 }
-<<<<<<< HEAD
-=======
 SOLR_EXAMPLE_CORE_PATH = os.path.join(
     os.sep, "usr", "local", "solr", "example", "solr", "collection1"
 )
 SOLR_TEMP_CORE_PATH_LOCAL = os.path.join(os.sep, "tmp", "solr")
 SOLR_TEMP_CORE_PATH_DOCKER = os.path.join(os.sep, "tmp", "solr")
 
->>>>>>> 29afd92d
 
 #########
 # Redis #
@@ -407,15 +404,9 @@
 ##########
 # MATOMO #
 ##########
-<<<<<<< HEAD
-MATOMO_BASE_URL = '//192.168.0.243/'
-MATOMO_URL = '%spiwik.php' % MATOMO_BASE_URL
-MATOMO_SITE_ID = '1'
-=======
-MATOMO_URL = "http://192.168.0.243/piwik.php"
+MATOMO_BASE_URL = "//192.168.0.243/"
+MATOMO_URL = "%spiwik.php" % MATOMO_BASE_URL
 MATOMO_SITE_ID = "1"
->>>>>>> 29afd92d
-
 
 ########
 # SCDB #
@@ -532,7 +523,7 @@
 RELATED_COUNT = 5
 RELATED_USE_CACHE = True
 RELATED_CACHE_TIMEOUT = 60 * 60 * 24 * 7
-RELATED_USER_GROUPS = ['recommendation_system_tester']
+RELATED_USER_GROUPS = ["recommendation_system_tester"]
 
 
 #######
