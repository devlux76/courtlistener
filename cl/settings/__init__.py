--- conflicted
+++ resolved
@@ -15,11 +15,8 @@
 from .third_party.hcaptcha import *
 from .third_party.markdown import *
 from .third_party.neon import *
-<<<<<<< HEAD
 from .third_party.r2 import *
-=======
 from .third_party.pghistory import *
->>>>>>> 1830fb0b
 from .third_party.redis import *
 from .third_party.rest_framework import *
 from .third_party.sentry import *
