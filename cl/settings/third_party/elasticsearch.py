import environ

env = environ.FileAwareEnv()

ELASTICSEARCH_DISABLED = env(
    "ELASTICSEARCH_DISABLED",
    default=False,
)


#
# Connection settings
#
ELASTICSEARCH_DSL_HOST = env(
    "ELASTICSEARCH_DSL_HOST",
    default=[
        "cl-es:9200",
    ],
)
ELASTICSEARCH_USER = env(
    "ELASTICSEARCH_USER",
    default="elastic",
)
ELASTICSEARCH_PASSWORD = env(
    "ELASTICSEARCH_PASSWORD",
    default="password",
)
ELASTICSEARCH_CA_CERT = env(
    "ELASTICSEARCH_CA_CERT",
    default="/opt/courtlistener/docker/elastic/ca.crt",
)
ELASTICSEARCH_DSL = {
    "default": {
        "hosts": ELASTICSEARCH_DSL_HOST,
        "http_auth": (ELASTICSEARCH_USER, ELASTICSEARCH_PASSWORD),
        "use_ssl": True,
        "verify_certs": False,
        "ca_certs": ELASTICSEARCH_CA_CERT,
    },
    "analysis": {
        "analyzer": {
            "text_en_splitting_cl": {
                "type": "custom",
                "tokenizer": "whitespace",
                "filter": [
                    "lowercase",
                    "custom_word_delimiter_filter",
                    "remove_leading_zeros",
                    "english_stop",
                    "english_stemmer",
                    "remove_duplicates",
                ],
            },
            "search_analyzer": {
                "type": "custom",
                "tokenizer": "whitespace",
                "filter": [
                    "lowercase",
                    "synonym_filter",
                    "custom_word_delimiter_filter",
                    "remove_leading_zeros",
                    "english_stop",
                    "english_stemmer",
                    "remove_duplicates",
                ],
            },
            "english_exact": {
                "type": "custom",
                "tokenizer": "whitespace",
                "filter": [
                    "lowercase",
                    "custom_word_delimiter_filter",
                    "remove_leading_zeros",
                    "english_stop",
                    "remove_duplicates",
                ],
            },
        },
        "filter": {
            "custom_word_delimiter_filter": {
                "type": "word_delimiter",
                "split_on_numerics": False,
                "preserve_original": True,
            },
            "synonym_filter": {
                "type": "synonym_graph",
                "expand": True,
                "synonyms_path": "synonyms_en.txt",
            },
            "english_stemmer": {"type": "stemmer", "language": "english"},
            "english_stop": {
                "type": "stop",
                "stopwords_path": "stopwords_en.txt",
            },
            "remove_duplicates": {"type": "unique"},
            "remove_leading_zeros": {
                "type": "pattern_replace",
                "pattern": "^0*",
                "replacement": "",
            },
        },
    },
}

#
# Scaling/availability settings
#
ELASTICSEARCH_NUMBER_OF_SHARDS = env(
    "ELASTICSEARCH_NUMBER_OF_SHARDS", default=1
)
ELASTICSEARCH_NUMBER_OF_REPLICAS = env(
    "ELASTICSEARCH_NUMBER_OF_REPLICAS", default=0
)

<<<<<<< HEAD

####################################
# Percolator batch size for Alerts #
####################################
PERCOLATOR_PAGE_SIZE = 100
=======
# ES Auto refresh. In production, it's suggested to wait for ES periodically
# refresh (every ~1 second) since it's a resource-intensive operation.
# This setting is overridden for testing.
# https://www.elastic.co/guide/en/elasticsearch/reference/current/indices-refresh.html#refresh-api-desc
ELASTICSEARCH_DSL_AUTO_REFRESH = env(
    "ELASTICSEARCH_DSL_AUTO_REFRESH", default=True
)
>>>>>>> 42f4e18c
<|MERGE_RESOLUTION|>--- conflicted
+++ resolved
@@ -112,13 +112,7 @@
     "ELASTICSEARCH_NUMBER_OF_REPLICAS", default=0
 )
 
-<<<<<<< HEAD
 
-####################################
-# Percolator batch size for Alerts #
-####################################
-PERCOLATOR_PAGE_SIZE = 100
-=======
 # ES Auto refresh. In production, it's suggested to wait for ES periodically
 # refresh (every ~1 second) since it's a resource-intensive operation.
 # This setting is overridden for testing.
@@ -126,4 +120,8 @@
 ELASTICSEARCH_DSL_AUTO_REFRESH = env(
     "ELASTICSEARCH_DSL_AUTO_REFRESH", default=True
 )
->>>>>>> 42f4e18c
+
+####################################
+# Percolator batch size for Alerts #
+####################################
+PERCOLATOR_PAGE_SIZE = 100