--- conflicted
+++ resolved
@@ -1,14 +1,9 @@
-<<<<<<< HEAD
+import csv
+import io
 import json
 import logging
 import os
-from datetime import date
-=======
-import csv
-import io
-import logging
 from datetime import date, datetime
->>>>>>> 8bc5b2f3
 from importlib import import_module
 from random import randint
 from typing import Any, Generator
@@ -20,11 +15,8 @@
 from django.conf import settings
 from django.contrib.auth.models import User
 from django.core.exceptions import ObjectDoesNotExist
-<<<<<<< HEAD
 from django.core.files.base import ContentFile
-=======
 from django.core.mail import EmailMessage
->>>>>>> 8bc5b2f3
 from django.db.models import Prefetch, QuerySet
 from django.http import QueryDict
 from django.template import loader
@@ -52,10 +44,7 @@
 from cl.celery_init import app
 from cl.corpus_importer.utils import is_bankruptcy_court
 from cl.lib.elasticsearch_utils import build_daterange_query
-<<<<<<< HEAD
-from cl.lib.search_index_utils import get_parties_from_case_name
 from cl.lib.storage import AWSMediaStorage
-=======
 from cl.lib.search_index_utils import (
     get_parties_from_case_name,
     get_parties_from_case_name_bankr,
@@ -65,7 +54,6 @@
     get_headers_and_transformations_for_search_export,
 )
 from cl.lib.string_utils import camel_to_snake
->>>>>>> 8bc5b2f3
 from cl.people_db.models import Person, Position
 from cl.search.documents import (
     ES_CHILD_ID,
