--- conflicted
+++ resolved
@@ -1,8 +1,5 @@
-<<<<<<< HEAD
 import concurrent.futures
-=======
 import asyncio
->>>>>>> 6d00a663
 import csv
 import io
 import json
@@ -65,11 +62,7 @@
     fetch_es_results_for_csv,
     get_headers_and_transformations_for_search_export,
 )
-<<<<<<< HEAD
-from cl.lib.storage import AWSMediaStorage
-=======
-from cl.lib.storage import S3IntelligentTieringStorage
->>>>>>> 6d00a663
+from cl.lib.storage import AWSMediaStorage, S3IntelligentTieringStorage
 from cl.lib.string_utils import camel_to_snake
 from cl.people_db.models import Person, Position
 from cl.search.documents import (
@@ -1684,9 +1677,6 @@
 
     return response
 
-
-<<<<<<< HEAD
-=======
 def inception_batch_request(batch: dict) -> list[dict]:
     """Get embeddings from the inception batch microservice.
 
@@ -1759,7 +1749,6 @@
     return cache_key
 
 
->>>>>>> 6d00a663
 @app.task(
     bind=True,
     autoretry_for=(
@@ -1769,24 +1758,6 @@
     max_retries=5,
     retry_backoff=10,
 )
-<<<<<<< HEAD
-def retrieve_embeddings(
-    self,
-    opinion_ids: list[int],
-    directory: str = "opinions",
-) -> list[dict] | None:
-    """Download opinion embeddings from S3 for the given opinion IDs.
-
-    :param self: The Celery task instance.
-    :param opinion_ids: A list of opinion IDs for which to retrieve embeddings.
-    :param directory: The directory where the embeddings are stored.
-    :return: A list of dictionaries containing the embeddings.
-    """
-
-    storage = AWSMediaStorage()
-
-    def download_embedding(opinion_id: int) -> dict | None:
-=======
 def save_embeddings(
     self,
     cache_key: str,
@@ -1864,13 +1835,50 @@
     for embedding_record in embeddings:
         record_id = embedding_record["id"]
         file_contents = json.dumps(embedding_record)
->>>>>>> 6d00a663
         file_path = str(
             PurePosixPath(
                 "embeddings",
                 directory,
                 settings.NLP_EMBEDDING_MODEL,
-<<<<<<< HEAD
+                f"{record_id}.json",
+            )
+        )
+        storage.save(file_path, ContentFile(file_contents))
+
+    # Delete the cache key after the saving process is complete.
+    cache.delete(cache_key)
+
+
+@app.task(
+    bind=True,
+    autoretry_for=(
+        botocore_exception.HTTPClientError,
+        botocore_exception.ConnectionError,
+    ),
+    max_retries=5,
+    retry_backoff=10,
+)
+def retrieve_embeddings(
+    self,
+    opinion_ids: list[int],
+    directory: str = "opinions",
+) -> list[dict] | None:
+    """Download opinion embeddings from S3 for the given opinion IDs.
+
+    :param self: The Celery task instance.
+    :param opinion_ids: A list of opinion IDs for which to retrieve embeddings.
+    :param directory: The directory where the embeddings are stored.
+    :return: A list of dictionaries containing the embeddings.
+    """
+
+    storage = AWSMediaStorage()
+
+    def download_embedding(opinion_id: int) -> dict | None:
+        file_path = str(
+            PurePosixPath(
+                "embeddings",
+                directory,
+                settings.NLP_EMBEDDING_MODEL,
                 f"{opinion_id}.json",
             )
         )
@@ -1950,13 +1958,4 @@
 
     if settings.ELASTICSEARCH_DSL_AUTO_REFRESH:
         # Set auto-refresh, used for testing.
-        OpinionClusterDocument._index.refresh()
-=======
-                f"{record_id}.json",
-            )
-        )
-        storage.save(file_path, ContentFile(file_contents))
-
-    # Delete the cache key after the saving process is complete.
-    cache.delete(cache_key)
->>>>>>> 6d00a663
+        OpinionClusterDocument._index.refresh()