--- conflicted
+++ resolved
@@ -40,16 +40,13 @@
 from cl.celery_init import app
 from cl.corpus_importer.utils import is_bankruptcy_court
 from cl.lib.elasticsearch_utils import build_daterange_query
-<<<<<<< HEAD
-from cl.lib.search_index_utils import get_parties_from_case_name
+from cl.lib.search_index_utils import (
+    get_parties_from_case_name,
+    get_parties_from_case_name_bankr,
+)
 from cl.lib.search_utils import (
     fetch_es_results_for_csv,
     get_headers_for_search_export,
-=======
-from cl.lib.search_index_utils import (
-    get_parties_from_case_name,
-    get_parties_from_case_name_bankr,
->>>>>>> 776270f2
 )
 from cl.people_db.models import Person, Position
 from cl.search.documents import (
