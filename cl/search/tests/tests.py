--- conflicted
+++ resolved
@@ -1171,42 +1171,7 @@
         )
 
 
-<<<<<<< HEAD
-class PagerankTest(TestCase):
-    fixtures = ["test_objects_search.json", "judge_judy.json"]
-
-    @classmethod
-    def setUpTestData(cls) -> None:
-        PACERFreeDocumentLogFactory.create()
-
-    def test_pagerank_calculation(self) -> None:
-        """Create a few items and fake citation relation among them, then
-        run the pagerank algorithm. Check whether this simple case can get the
-        correct result.
-        """
-        # calculate pagerank of these 3 document
-        comm = Command()
-        self.verbosity = 1
-        pr_results = comm.do_pagerank()
-
-        # Verify that whether the answer is correct, based on calculations in
-        # Gephi
-        answers = {
-            1: 0.369323534954,
-            2: 0.204581549974,
-            3: 0.378475867453,
-        }
-        for key, value in answers.items():
-            self.assertTrue(
-                abs(pr_results[key] - value) < 0.0001,
-                msg="The answer for item %s was %s when it should have been "
-                "%s" % (key, pr_results[key], answers[key]),
-            )
-
-
 @override_flag("ui_flag_for_o", False)
-=======
->>>>>>> 61e5660a
 class OpinionSearchFunctionalTest(AudioTestCase, BaseSeleniumTest):
     """
     Test some of the primary search functionality of CL: searching opinions.
