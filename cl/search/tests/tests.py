--- conflicted
+++ resolved
@@ -1537,19 +1537,14 @@
             SearchQuery.objects.filter(**lookup).exists(),
             "a SearchQuery with get_params 'q=lissner' and anonymous user should have been created",
         )
-<<<<<<< HEAD
-=======
         SearchQuery.objects.filter(user=None).delete()
 
->>>>>>> 4dada5b2
         lookup["user"] = self.pandora_profile.user
         self.assertTrue(
             SearchQuery.objects.filter(**lookup).exists(),
             "a SearchQuery with get_params 'q=lissner' and 'pandora' user should have been created",
         )
 
-<<<<<<< HEAD
-=======
         # Test if the SearchQuery get's deleted when the user is deleted
         self.pandora_profile.user.delete()
         lookup.pop("user")
@@ -1613,7 +1608,6 @@
                     f"Query was not saved properly for endpoint {query}",
                 )
 
->>>>>>> 4dada5b2
 
 class CaptionTest(TestCase):
     """Can we make good looking captions?"""
