--- conflicted
+++ resolved
@@ -500,62 +500,11 @@
         """Can we send integers to the document number and attachment number
         fields?
         """
-<<<<<<< HEAD
-=======
-
-        # Query 21-1234, return results for 1:21-bk-1234
-        search_params = {"type": SEARCH_TYPES.OPINION, "q": "21-1234"}
-        r = await self.async_client.get(reverse("show_results"), search_params)
-        actual = self.get_article_count(r)
-        self.assertEqual(actual, 1)
-        self.assertIn("Washington", r.content.decode())
-
-        # Query 1:21-cv-1234
-        search_params["q"] = "1:21-cv-1234"
-        r = await self.async_client.get(reverse("show_results"), search_params)
-        actual = self.get_article_count(r)
-        self.assertEqual(actual, 1)
-        self.assertIn("Washington", r.content.decode())
-
-        # docket_number box filter: 21-1234, return results for 1:21-bk-1234
-        search_params = {
-            "type": SEARCH_TYPES.OPINION,
-            "docket_number": "21-1234",
-        }
-        # Frontend
->>>>>>> 63efec86
         r = await self.async_client.get(
             reverse("show_results"),
             {"type": SEARCH_TYPES.RECAP, "document_number": "1"},
         )
-<<<<<<< HEAD
         self.assertEqual(r.status_code, HTTP_200_OK)
-=======
-        actual = self.get_article_count(r)
-        expected = 1
-        self.assertEqual(actual, expected)
-        self.assertIn("Washington", r.content.decode())
-
-    async def test_docket_number_suffixes_query(self) -> None:
-        """Test docket_number with suffixes can be found."""
-
-        # Indexed: 1:21-cv-1234 -> Search: 1:21-cv-1234-ABC
-        # Frontend
-        search_params = {
-            "type": SEARCH_TYPES.OPINION,
-            "q": "1:21-cv-1234-ABC",
-        }
-        r = await self.async_client.get(reverse("show_results"), search_params)
-        actual = self.get_article_count(r)
-        self.assertEqual(actual, 1)
-        self.assertIn("Washington", r.content.decode())
-
-        # Other kind of formats can still be searched -> 123456
-        search_params = {
-            "type": SEARCH_TYPES.OPINION,
-            "q": "123456",
-        }
->>>>>>> 63efec86
         r = await self.async_client.get(
             reverse("show_results"),
             {"type": SEARCH_TYPES.RECAP, "attachment_number": "1"},
