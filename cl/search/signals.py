from cl.audio.models import Audio
from cl.lib.es_signal_processor import ESSignalProcessor
<<<<<<< HEAD
from cl.people_db.models import Education, Person, Position
from cl.search.documents import (
    AudioDocument,
    EducationDocument,
    ParentheticalGroupDocument,
    PersonDocument,
    PositionDocument,
)
=======
from cl.search.documents import AudioDocument, ParentheticalGroupDocument
>>>>>>> 19e45a92
from cl.search.models import (
    Citation,
    Docket,
    Opinion,
    OpinionCluster,
    OpinionsCited,
    Parenthetical,
    ParentheticalGroup,
)
<<<<<<< HEAD

# This field mapping is used to define which fields should be updated in the
# Elasticsearch index document when they change in the DB. The outer keys
# represent the actions that will trigger signals:
# save: On model save
# delete: On model delete
# m2m: On many-to-many field changes
# reverse: On ForeignKey reverse relation changes
# For every action key, a dict for each Model that needs to be tracked should
# be added, where the key for these child dicts is the Model.
# In each Model dict, another dict should be added for every query relation
# (relative to the main model) that needs to be tracked. The key for these
# dicts is the query path relative to the main model:
# e.g: opinion__cluster__docket relative to ParentheticalGroup.
# Within each of these dicts, an additional dict containing tracked fields
# should be added. Keys should be the field name on the Model and values
# should be the field name in the ES document.

pa_field_mapping = {
    "save": {
        Docket: {
            "opinion__cluster__docket": {
                "docket_number": "docketNumber",
                "court_id": "court_id",
            }
        },
        Opinion: {
            "opinion": {
                "author_id": "author_id",
                "cluster_id": "cluster_id",
                "extracted_by_ocr": "opinion_extracted_by_ocr",
            },
        },
        OpinionCluster: {
            "representative__describing_opinion__cluster": {
                "slug": "describing_opinion_cluster_slug",
            },
            "opinion__cluster": {
                "case_name": "caseName",
                "citation_count": "citeCount",
                "date_filed": "dateFiled",
                "slug": "opinion_cluster_slug",
                "docket_id": "docket_id",
                "judges": "judge",
                "nature_of_suit": "suitNature",
                "get_precedential_status_display": "status",  # On fields where
                # indexed values needs to be the display() value, use get_{field_name}_display as key.
            },
        },
        Parenthetical: {
            "representative": {
                "score": "representative_score",
                "text": "representative_text",
            },
        },
        ParentheticalGroup: {},  # For the main model, a field mapping is not
        # required, since all its fields will be indexed/updated.
    },
    "delete": {ParentheticalGroup: {}},  # Delete action, this only applies to
    # the main model, no field mapping is required.
    "m2m": {
        OpinionCluster.panel.through: {
            "opinion__cluster": {
                "panel_ids": "panel_ids",
            },
        },
        OpinionsCited: {
            "opinion": {
                "cites": "cites",
            },
        },
    },
    "reverse": {
        Citation: {
            "opinion__cluster": {
                "all": ["citation"],
                Citation.NEUTRAL: ["citation", "neutralCite"],
                Citation.LEXIS: ["citation", "lexisCite"],
            },
        }
    },
}

oa_field_mapping = {
    "save": {
        Docket: {
            "docket": {
                "date_argued": "dateArgued",
                "date_reargued": "dateReargued",
                "date_reargument_denied": "dateReargumentDenied",
                "docket_number": "docketNumber",
                "slug": "docket_slug",
            }
        },
        Audio: {},
    },
    "delete": {Audio: {}},
    "m2m": {Audio.panel.through: {"audio": {"panel_ids": "panel_ids"}}},
    "reverse": {},
}

p_field_mapping = {
    "save": {
        Person: {},
    },
    "delete": {},
    "m2m": {},
    "reverse": {},
}


position_field_mapping = {
    "save": {
        Position: {},
    },
    "delete": {},
    "m2m": {},
=======

# This field mapping is used to define which fields should be updated in the
# Elasticsearch index document when they change in the DB. The outer keys
# represent the actions that will trigger signals:
# save: On model save
# delete: On model delete
# m2m: On many-to-many field changes
# reverse: On ForeignKey reverse relation changes
# For every action key, a dict for each Model that needs to be tracked should
# be added, where the key for these child dicts is the Model.
# In each Model dict, another dict should be added for every query relation
# (relative to the main model) that needs to be tracked. The key for these
# dicts is the query path relative to the main model:
# e.g: opinion__cluster__docket relative to ParentheticalGroup.
# Within each of these dicts, an additional dict containing tracked fields
# should be added. Keys should be the field name on the Model and values
# should be the field name in the ES document.

pa_field_mapping = {
    "save": {
        Docket: {
            "opinion__cluster__docket": {
                "docket_number": "docketNumber",
                "court_id": "court_id",
            }
        },
        Opinion: {
            "opinion": {
                "author_id": "author_id",
                "cluster_id": "cluster_id",
                "extracted_by_ocr": "opinion_extracted_by_ocr",
            },
        },
        OpinionCluster: {
            "representative__describing_opinion__cluster": {
                "slug": "describing_opinion_cluster_slug",
            },
            "opinion__cluster": {
                "case_name": "caseName",
                "citation_count": "citeCount",
                "date_filed": "dateFiled",
                "slug": "opinion_cluster_slug",
                "docket_id": "docket_id",
                "judges": "judge",
                "nature_of_suit": "suitNature",
                "get_precedential_status_display": "status",  # On fields where
                # indexed values needs to be the display() value, use get_{field_name}_display as key.
            },
        },
        Parenthetical: {
            "representative": {
                "score": "representative_score",
                "text": "representative_text",
            },
        },
        ParentheticalGroup: {},  # For the main model, a field mapping is not
        # required, since all its fields will be indexed/updated.
    },
    "delete": {ParentheticalGroup: {}},  # Delete action, this only applies to
    # the main model, no field mapping is required.
    "m2m": {
        OpinionCluster.panel.through: {
            "opinion__cluster": {
                "panel_ids": "panel_ids",
            },
        },
        OpinionsCited: {
            "opinion": {
                "cites": "cites",
            },
        },
    },
    "reverse": {
        Citation: {
            "opinion__cluster": {
                "all": ["citation"],
                Citation.NEUTRAL: ["citation", "neutralCite"],
                Citation.LEXIS: ["citation", "lexisCite"],
            },
        }
    },
}

oa_field_mapping = {
    "save": {
        Docket: {
            "docket": {
                "date_argued": "dateArgued",
                "date_reargued": "dateReargued",
                "date_reargument_denied": "dateReargumentDenied",
                "docket_number": "docketNumber",
                "slug": "docket_slug",
            }
        },
        Audio: {},
    },
    "delete": {Audio: {}},
    "m2m": {Audio.panel.through: {"audio": {"panel_ids": "panel_ids"}}},
>>>>>>> 19e45a92
    "reverse": {},
}

education_field_mapping = {
    "save": {
        Education: {},
    },
    "delete": {},
    "m2m": {},
    "reverse": {},
}

# Instantiate a new ESSignalProcessor() for each Model/Document that needs to
# be tracked. The arguments are: main model, ES document mapping, and field mapping dict.
_pa_signal_processor = ESSignalProcessor(
    ParentheticalGroup,
    ParentheticalGroupDocument,
    pa_field_mapping,
)

_oa_signal_processor = ESSignalProcessor(
    Audio,
    AudioDocument,
    oa_field_mapping,
<<<<<<< HEAD
)

_p_signal_processor = ESSignalProcessor(
    Person, PersonDocument, p_field_mapping
)

_eduacation_signal_processor = ESSignalProcessor(
    Education, EducationDocument, education_field_mapping
)

_position_signañ_processor = ESSignalProcessor(
    Position, PositionDocument, position_field_mapping
=======
>>>>>>> 19e45a92
)<|MERGE_RESOLUTION|>--- conflicted
+++ resolved
@@ -1,6 +1,6 @@
 from cl.audio.models import Audio
 from cl.lib.es_signal_processor import ESSignalProcessor
-<<<<<<< HEAD
+
 from cl.people_db.models import Education, Person, Position
 from cl.search.documents import (
     AudioDocument,
@@ -9,9 +9,6 @@
     PersonDocument,
     PositionDocument,
 )
-=======
-from cl.search.documents import AudioDocument, ParentheticalGroupDocument
->>>>>>> 19e45a92
 from cl.search.models import (
     Citation,
     Docket,
@@ -21,7 +18,6 @@
     Parenthetical,
     ParentheticalGroup,
 )
-<<<<<<< HEAD
 
 # This field mapping is used to define which fields should be updated in the
 # Elasticsearch index document when they change in the DB. The outer keys
@@ -139,106 +135,6 @@
     },
     "delete": {},
     "m2m": {},
-=======
-
-# This field mapping is used to define which fields should be updated in the
-# Elasticsearch index document when they change in the DB. The outer keys
-# represent the actions that will trigger signals:
-# save: On model save
-# delete: On model delete
-# m2m: On many-to-many field changes
-# reverse: On ForeignKey reverse relation changes
-# For every action key, a dict for each Model that needs to be tracked should
-# be added, where the key for these child dicts is the Model.
-# In each Model dict, another dict should be added for every query relation
-# (relative to the main model) that needs to be tracked. The key for these
-# dicts is the query path relative to the main model:
-# e.g: opinion__cluster__docket relative to ParentheticalGroup.
-# Within each of these dicts, an additional dict containing tracked fields
-# should be added. Keys should be the field name on the Model and values
-# should be the field name in the ES document.
-
-pa_field_mapping = {
-    "save": {
-        Docket: {
-            "opinion__cluster__docket": {
-                "docket_number": "docketNumber",
-                "court_id": "court_id",
-            }
-        },
-        Opinion: {
-            "opinion": {
-                "author_id": "author_id",
-                "cluster_id": "cluster_id",
-                "extracted_by_ocr": "opinion_extracted_by_ocr",
-            },
-        },
-        OpinionCluster: {
-            "representative__describing_opinion__cluster": {
-                "slug": "describing_opinion_cluster_slug",
-            },
-            "opinion__cluster": {
-                "case_name": "caseName",
-                "citation_count": "citeCount",
-                "date_filed": "dateFiled",
-                "slug": "opinion_cluster_slug",
-                "docket_id": "docket_id",
-                "judges": "judge",
-                "nature_of_suit": "suitNature",
-                "get_precedential_status_display": "status",  # On fields where
-                # indexed values needs to be the display() value, use get_{field_name}_display as key.
-            },
-        },
-        Parenthetical: {
-            "representative": {
-                "score": "representative_score",
-                "text": "representative_text",
-            },
-        },
-        ParentheticalGroup: {},  # For the main model, a field mapping is not
-        # required, since all its fields will be indexed/updated.
-    },
-    "delete": {ParentheticalGroup: {}},  # Delete action, this only applies to
-    # the main model, no field mapping is required.
-    "m2m": {
-        OpinionCluster.panel.through: {
-            "opinion__cluster": {
-                "panel_ids": "panel_ids",
-            },
-        },
-        OpinionsCited: {
-            "opinion": {
-                "cites": "cites",
-            },
-        },
-    },
-    "reverse": {
-        Citation: {
-            "opinion__cluster": {
-                "all": ["citation"],
-                Citation.NEUTRAL: ["citation", "neutralCite"],
-                Citation.LEXIS: ["citation", "lexisCite"],
-            },
-        }
-    },
-}
-
-oa_field_mapping = {
-    "save": {
-        Docket: {
-            "docket": {
-                "date_argued": "dateArgued",
-                "date_reargued": "dateReargued",
-                "date_reargument_denied": "dateReargumentDenied",
-                "docket_number": "docketNumber",
-                "slug": "docket_slug",
-            }
-        },
-        Audio: {},
-    },
-    "delete": {Audio: {}},
-    "m2m": {Audio.panel.through: {"audio": {"panel_ids": "panel_ids"}}},
->>>>>>> 19e45a92
     "reverse": {},
 }
 
@@ -263,7 +159,6 @@
     Audio,
     AudioDocument,
     oa_field_mapping,
-<<<<<<< HEAD
 )
 
 _p_signal_processor = ESSignalProcessor(
@@ -276,6 +171,4 @@
 
 _position_signañ_processor = ESSignalProcessor(
     Position, PositionDocument, position_field_mapping
-=======
->>>>>>> 19e45a92
 )