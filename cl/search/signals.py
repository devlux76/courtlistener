from django.db.models.signals import post_save
from django.dispatch import receiver

from cl.audio.models import Audio
from cl.citations.tasks import (
    find_citations_and_parantheticals_for_recap_documents,
)
from cl.lib.es_signal_processor import ESSignalProcessor
from cl.people_db.models import (
    ABARating,
    Education,
    Person,
    PoliticalAffiliation,
    Position,
)
from cl.search.documents import (
    AudioDocument,
    DocketDocument,
    ESRECAPDocument,
    ParentheticalGroupDocument,
    PersonDocument,
    PositionDocument,
)
from cl.search.models import (
    BankruptcyInformation,
    Citation,
    Docket,
    DocketEntry,
    Opinion,
    OpinionCluster,
    OpinionsCited,
    Parenthetical,
    ParentheticalGroup,
    RECAPDocument,
)

# This field mapping is used to define which fields should be updated in the
# Elasticsearch index document when they change in the DB. The outer keys
# represent the actions that will trigger signals:
# save: On model save
# delete: On model delete
# m2m: On many-to-many field changes
# reverse: On ForeignKey reverse relation changes
# For every action key, a dict for each Model that needs to be tracked should
# be added, where the key for these child dicts is the Model.
# In each Model dict, another dict should be added for every query relation
# (relative to the main model) that needs to be tracked. The key for these
# dicts is the query path relative to the main model:
# e.g: opinion__cluster__docket relative to ParentheticalGroup.
# Within each of these dicts, an additional dict containing tracked fields
# should be added. Keys should be the field name on the Model and values
# should be the field name in the ES document.

pa_field_mapping = {
    "save": {
        Docket: {
            "opinion__cluster__docket": {
                "docket_number": ["docketNumber"],
                "court_id": ["court_id"],
            }
        },
        Opinion: {
            "opinion": {
                "author_id": ["author_id"],
                "cluster_id": ["cluster_id"],
                "extracted_by_ocr": ["opinion_extracted_by_ocr"],
            },
        },
        OpinionCluster: {
            "representative__describing_opinion__cluster": {
                "slug": ["describing_opinion_cluster_slug"],
            },
            "opinion__cluster": {
                "case_name": ["caseName"],
                "citation_count": ["citeCount"],
                "date_filed": ["dateFiled"],
                "slug": ["opinion_cluster_slug"],
                "docket_id": ["docket_id"],
                "judges": ["judge"],
                "nature_of_suit": ["suitNature"],
                "get_precedential_status_display": [
                    "status"
                ],  # On fields where
                # indexed values needs to be the display() value, use get_{field_name}_display as key.
            },
        },
        Parenthetical: {
            "representative": {
                "score": ["representative_score"],
                "text": ["representative_text"],
            },
        },
        ParentheticalGroup: {},  # For the main model, a field mapping is not
        # required, since all its fields will be indexed/updated.
    },
    "delete": {ParentheticalGroup: {}},  # Delete action, this only applies to
    # the main model, no field mapping is required.
    "m2m": {
        OpinionCluster.panel.through: {
            "opinion__cluster": {
                "panel_ids": "panel_ids",
            },
        },
        OpinionsCited: {
            "opinion": {
                "cites": "cites",
            },
        },
    },
    "reverse": {
        Citation: {
            "opinion__cluster": {
                "all": ["citation"],
                Citation.NEUTRAL: ["citation", "neutralCite"],
                Citation.LEXIS: ["citation", "lexisCite"],
            },
        }
    },
}

oa_field_mapping = {
    "save": {
        Docket: {
            "docket": {
                "date_argued": ["dateArgued", "dateArgued_text"],
                "date_reargued": ["dateReargued", "dateReargued_text"],
                "date_reargument_denied": [
                    "dateReargumentDenied",
                    "dateReargumentDenied_text",
                ],
                "docket_number": ["docketNumber"],
                "slug": ["docket_slug"],
            }
        },
        Audio: {},
    },
    "delete": {Audio: {}},
    "m2m": {Audio.panel.through: {"audio": {"panel_ids": "panel_ids"}}},
    "reverse": {},
}

p_field_mapping = {
    "save": {
        Person: {},
    },
    "delete": {Person: {}},
    "m2m": {},
    "reverse": {
        Education: {"educations": {"all": ["school"]}},
        ABARating: {"aba_ratings": {"all": ["aba_rating"]}},
        PoliticalAffiliation: {
            "political_affiliations": {
                "all": ["political_affiliation", "political_affiliation_id"]
            }
        },
    },
}


position_field_mapping = {
    "save": {
        Person: {"appointer__person": {"name_full_reverse": "appointer"}},
        Position: {},
    },
    "delete": {Position: {}},
    "m2m": {},
    "reverse": {},
}

docket_field_mapping = {
    "save": {
        Docket: {},
    },
    "delete": {Docket: {}},
    "m2m": {},
    "reverse": {
        BankruptcyInformation: {
            "bankruptcy_information": {"all": ["chapter", "trustee_str"]}
        },
    },
}

recap_document_field_mapping = {
    "save": {
        RECAPDocument: {},
        DocketEntry: {
            "docket_entry": {
                "description": ["description"],
                "entry_number": ["entry_number"],
                "date_filed": ["entry_date_filed"],
            }
        },
        Docket: {
            "docket_entry__docket": {
                "case_name": ["caseName"],
                "case_name_full": ["case_name_full"],
                "docket_number": ["docketNumber"],
                "nature_of_suit": ["suitNature"],
                "cause": ["cause"],
                "jury_demand": ["juryDemand"],
                "jurisdiction_type": ["jurisdictionType"],
                "date_argued": ["dateArgued"],
                "date_filed": ["dateFiled"],
                "date_terminated": ["dateTerminated"],
                "assigned_to": ["assignedTo"],
                "referred_to": ["referredTo"],
                "assigned_to_id": ["assigned_to_id"],
                "referred_to_id": ["referred_to_id"],
                "assigned_to_str": ["assignedTo"],
                "referred_to_str": ["referredTo"],
            }
        },
        Person: {
            "assigned_to": {
                "name_full": ["assignedTo"],
            },
            "referred_to": {
                "name_full": ["referredTo"],
            },
        },
        BankruptcyInformation: {
            "bankruptcy_information": {
                "chapter": ["chapter"],
                "trustee_str": ["trustee_str"],
            }
        },
    },
    "delete": {RECAPDocument: {}},
    "m2m": {},
    "reverse": {},
}


# Instantiate a new ESSignalProcessor() for each Model/Document that needs to
# be tracked. The arguments are: main model, ES document mapping, and field mapping dict.
_pa_signal_processor = ESSignalProcessor(
    ParentheticalGroup,
    ParentheticalGroupDocument,
    pa_field_mapping,
)

_oa_signal_processor = ESSignalProcessor(
    Audio,
    AudioDocument,
    oa_field_mapping,
)

_p_signal_processor = ESSignalProcessor(
    Person, PersonDocument, p_field_mapping
)

_position_signal_processor = ESSignalProcessor(
    Position, PositionDocument, position_field_mapping
)

<<<<<<< HEAD
_docket_signal_processor = ESSignalProcessor(
    Docket, DocketDocument, docket_field_mapping
)

_recap_document_signal_processor = ESSignalProcessor(
    RECAPDocument, ESRECAPDocument, recap_document_field_mapping
)
=======

@receiver(
    post_save,
    sender=RECAPDocument,
    dispatch_uid="handle_recap_doc_change_uid",
)
def handle_recap_doc_change(
    sender, instance: RECAPDocument, update_fields=None, **kwargs
):
    """
    Right now, this receiver exists to enqueue the task to parse RECAPDocuments for caselaw citations.
    More functionality can be put here later. There may be things currently in the save function
    of RECAPDocument that would be better placed here for reasons of maintainability and testability.
    """

    # Whenever pdf text is processed, it will update the plain_text field.
    # When we get updated text for a doc, we want to parse it for citations.
    if update_fields is not None and "plain_text" in update_fields:
        # Even though the task itself filters for qualifying ocr_status,
        # we don't want to clog the TQ with unncessary items.
        if instance.ocr_status in (
            RECAPDocument.OCR_COMPLETE,
            RECAPDocument.OCR_UNNECESSARY,
        ):
            find_citations_and_parantheticals_for_recap_documents.apply_async(
                args=([instance.pk],)
            )
>>>>>>> 3f7ac2f2
<|MERGE_RESOLUTION|>--- conflicted
+++ resolved
@@ -253,7 +253,6 @@
     Position, PositionDocument, position_field_mapping
 )
 
-<<<<<<< HEAD
 _docket_signal_processor = ESSignalProcessor(
     Docket, DocketDocument, docket_field_mapping
 )
@@ -261,7 +260,6 @@
 _recap_document_signal_processor = ESSignalProcessor(
     RECAPDocument, ESRECAPDocument, recap_document_field_mapping
 )
-=======
 
 @receiver(
     post_save,
@@ -288,5 +286,4 @@
         ):
             find_citations_and_parantheticals_for_recap_documents.apply_async(
                 args=([instance.pk],)
-            )
->>>>>>> 3f7ac2f2
+            )