import logging
import re
import traceback
from datetime import date, datetime, timedelta
from urllib import quote

from django.conf import settings
from django.contrib import messages
from django.contrib.auth.models import User
from django.core.cache import cache
from django.core.exceptions import PermissionDenied
from django.core.paginator import EmptyPage, PageNotAnInteger, Paginator
from django.db.models import Sum, Count
from django.shortcuts import HttpResponseRedirect, render, get_object_or_404
from django.urls import reverse
from django.utils.timezone import utc, make_aware
from django.views.decorators.cache import never_cache
from requests import RequestException
from scorched.exc import SolrError

from cl.alerts.forms import CreateAlertForm
from cl.alerts.models import Alert
from cl.audio.models import Audio
from cl.custom_filters.templatetags.text_filters import naturalduration
from cl.lib.bot_detector import is_bot
from cl.lib.ratelimiter import ratelimit_if_not_whitelisted
from cl.lib.redis_utils import make_redis_interface
<<<<<<< HEAD
from cl.lib.scorched_utils import ExtraSolrInterface
from cl.lib.search_utils import build_main_query, get_query_citation, \
    make_stats_variable, merge_form_with_courts, make_get_string, \
    regroup_snippets, get_mlt_query
from cl.search.constants import RELATED_PATTERN
=======
from cl.lib.search_utils import (
    build_main_query,
    get_query_citation,
    make_stats_variable,
    merge_form_with_courts,
    make_get_string,
    regroup_snippets,
    add_depth_counts,
    get_solr_interface,
)
>>>>>>> 29afd92d
from cl.search.forms import SearchForm, _clean_form
from cl.search.models import Court, Opinion, SEARCH_TYPES
from cl.stats.models import Stat
from cl.stats.utils import tally_stat
from cl.visualizations.models import SCOTUSMap

logger = logging.getLogger(__name__)


def check_pagination_depth(page_number):
    """Check if the pagination is too deep (indicating a crawler)"""
    max_search_pagination_depth = 100
    if page_number > max_search_pagination_depth:
        logger.warning(
            "Query depth of %s denied access (probably a crawler)",
            page_number,
        )
        raise PermissionDenied


<<<<<<< HEAD
def get_solr_result_objects(cd, facet):
    """Note that this doesn't run the query yet. Not until the
    pagination is run.
    """
    search_type = cd['type']
    if search_type == 'o':
        si = ExtraSolrInterface(settings.SOLR_OPINION_URL, mode='r')

        # Is this a `related:<pks>` prefix query?
        related_prefix_match = re.search(RELATED_PATTERN, cd['q'])
        if related_prefix_match:
            results = get_mlt_query(
                si,
                cd,
                facet,
                # Seed IDs
                related_prefix_match.group('pks').split(','),
                # Original query
                cd['q'].replace(related_prefix_match.group('pfx'), '')
            )
        else:
            # Default search query
            results = si.query().add_extra(**build_main_query(cd, facet=facet))

    elif search_type == 'r':
        si = ExtraSolrInterface(settings.SOLR_RECAP_URL, mode='r')
        results = si.query().add_extra(**build_main_query(cd, facet=facet))
    elif search_type == 'oa':
        si = ExtraSolrInterface(settings.SOLR_AUDIO_URL, mode='r')
        results = si.query().add_extra(**build_main_query(cd, facet=facet))
    elif search_type == 'p':
        si = ExtraSolrInterface(settings.SOLR_PEOPLE_URL, mode='r')
        results = si.query().add_extra(**build_main_query(cd, facet=facet))
    else:
        raise NotImplementedError("Unknown search type: %s" % search_type)

    return results


def paginate_cached_solr_results(request, cd, results, rows, cache_key):
=======
def paginate_cached_solr_results(get_params, cd, results, rows, cache_key):
>>>>>>> 29afd92d
    # Run the query and set up pagination
    if cache_key is not None:
        paged_results = cache.get(cache_key)
        if paged_results is not None:
            return paged_results

    page = int(get_params.get("page", 1))
    check_pagination_depth(page)

    if cd["type"] == SEARCH_TYPES.RECAP:
        rows = 10

    paginator = Paginator(results, rows)
    try:
        paged_results = paginator.page(page)
    except PageNotAnInteger:
        paged_results = paginator.page(1)
    except EmptyPage:
        # Page is out of range (e.g. 9999), deliver last page.
        paged_results = paginator.page(paginator.num_pages)

    # Post processing of the results
    regroup_snippets(paged_results)

    if cache_key is not None:
        six_hours = 60 * 60 * 6
        cache.set(cache_key, paged_results, six_hours)

    return paged_results


def do_search(
    get_params, rows=20, override_params=None, facet=True, cache_key=None,
):
    """Do all the difficult solr work.

    :param get_params: The request.GET parameters sent by the user. Note that
    this cannot simply be request.GET since that is immutable and
    override_params needs to be able to change this. Instead generally it's
    best to send request.GET.copy().
    :param rows: The number of solr results to request
    :param override_params: A dict with additional or different GET params to
    be sent to solr.
    :param facet: Whether to complete faceting in the query
    :param cache_key: A cache key with which to save the results. Note that it
    does not do anything clever with the actual query, so if you use this, your
    cache key should *already* have factored in the query. If None, no caching
    is set or used. Results are saved for six hours.
    :return A big dict of variables for use in the search results, homepage, or
    other location.
    """
    query_citation = None
    error = False
    paged_results = None
    courts = Court.objects.filter(in_use=True)

    # Add additional or overridden GET parameters
    if override_params:
        get_params.update(override_params)
    search_form = SearchForm(get_params)

    if search_form.is_valid():
        cd = search_form.cleaned_data

        # Do the query, hitting the cache if desired
        try:
            si = get_solr_interface(cd)
        except NotImplementedError:
            logger.error(
                "Tried getting solr connection for %s, but it's not "
                "implemented yet",
                cd["type"],
            )
            raise

        try:
            results = si.query().add_extra(**build_main_query(cd, facet=facet))
            paged_results = paginate_cached_solr_results(
                get_params, cd, results, rows, cache_key
            )
        except (NotImplementedError, RequestException, SolrError) as e:
            error = True
            logger.warning(
                "Error loading search page with request: %s" % get_params
            )
            logger.warning("Error was: %s" % e)
            if settings.DEBUG is True:
                traceback.print_exc()

        # A couple special variables for particular search types
        search_form = _clean_form(get_params, cd, courts)
        if cd["type"] in [SEARCH_TYPES.OPINION, SEARCH_TYPES.RECAP]:
            query_citation = get_query_citation(cd)

        if cd["type"] == SEARCH_TYPES.RECAP:
            panels = Court.FEDERAL_BANKRUPTCY_PANEL
            courts = courts.filter(
                pacer_court_id__isnull=False, end_date__isnull=True
            ).exclude(jurisdiction=panels)
    else:
        error = True

    courts, court_count_human, court_count = merge_form_with_courts(
        courts, search_form
    )
    search_summary_str = search_form.as_text(court_count_human)
    search_summary_dict = search_form.as_display_dict(court_count_human)
    cited_cluster = add_depth_counts(  # Also returns cited cluster if found
        search_data=cd, search_results=paged_results,
    )

    return {
        "results": paged_results,
        "facet_fields": make_stats_variable(search_form, paged_results),
        "search_form": search_form,
        "search_summary_str": search_summary_str,
        "search_summary_dict": search_summary_dict,
        "courts": courts,
        "court_count_human": court_count_human,
        "court_count": court_count,
        "query_citation": query_citation,
        "error": error,
        "cited_cluster": cited_cluster,
    }


def get_homepage_stats():
    """Get any stats that are displayed on the homepage and return them as a
    dict
    """
    r = make_redis_interface("STATS")
    ten_days_ago = make_aware(datetime.today() - timedelta(days=10), utc)
    last_ten_days = [
        "api:v3.d:%s.count" % (date.today() - timedelta(days=x)).isoformat()
        for x in range(0, 10)
    ]
    homepage_data = {
        "alerts_in_last_ten": Stat.objects.filter(
            name__contains="alerts.sent", date_logged__gte=ten_days_ago
        ).aggregate(Sum("count"))["count__sum"],
        "queries_in_last_ten": Stat.objects.filter(
            name="search.results", date_logged__gte=ten_days_ago
        ).aggregate(Sum("count"))["count__sum"],
        "bulk_in_last_ten": Stat.objects.filter(
            name__contains="bulk_data", date_logged__gte=ten_days_ago
        ).aggregate(Sum("count"))["count__sum"],
        "opinions_in_last_ten": Opinion.objects.filter(
            date_created__gte=ten_days_ago
        ).count(),
        "oral_arguments_in_last_ten": Audio.objects.filter(
            date_created__gte=ten_days_ago
        ).count(),
        "api_in_last_ten": sum(
            [
                int(result)
                for result in r.mget(*last_ten_days)
                if result is not None
            ]
        ),
        "users_in_last_ten": User.objects.filter(
            date_joined__gte=ten_days_ago
        ).count(),
        "days_of_oa": naturalduration(
            Audio.objects.aggregate(Sum("duration"))["duration__sum"],
            as_dict=True,
        )["d"],
        "viz_in_last_ten": SCOTUSMap.objects.filter(
            date_published__gte=ten_days_ago, published=True,
        ).count(),
        "visualizations": SCOTUSMap.objects.filter(
            published=True, deleted=False,
        )
        .annotate(Count("clusters"),)
        .filter(
            # Ensures that we only show good stuff on homepage
            clusters__count__gt=10,
        )
        .order_by("-date_published", "-date_modified", "-date_created",)[:1],
        "private": False,  # VERY IMPORTANT!
    }
    return homepage_data


@never_cache
@ratelimit_if_not_whitelisted
def show_results(request):
    """
    This view can vary significantly, depending on how it is called:
     - In its most simple form, it is called via GET and without any
       parameters.
        --> This loads the homepage.
     - It might also be called with GET *with* parameters.
        --> This loads search results.
     - It might be called with a POST.
        --> This attempts to save an alert.

    It also has a few failure modes it needs to support:
     - It must react properly to an invalid alert form.
     - It must react properly to an invalid or failing search form.

    All of these paths have tests.
    """
    # Create a search string that does not contain the page numbers
    get_string = make_get_string(request)
    get_string_sans_alert = make_get_string(
        request, ["page", "edit_alert", "show_alert_modal"]
    )
    render_dict = {
        "private": True,
        "get_string": get_string,
        "get_string_sans_alert": get_string_sans_alert,
    }

    if request.method == "POST":
        # The user is trying to save an alert.
        alert_form = CreateAlertForm(request.POST, user=request.user)
        if alert_form.is_valid():
            cd = alert_form.cleaned_data

            # save the alert
            if request.POST.get("edit_alert"):
                # check if the user can edit this, or if they are url hacking
                alert = get_object_or_404(
                    Alert,
                    pk=request.POST.get("edit_alert"),
                    user=request.user,
                )
                alert_form = CreateAlertForm(
                    cd, instance=alert, user=request.user
                )
                alert_form.save()
                action = "edited"
            else:
                alert_form = CreateAlertForm(cd, user=request.user)
                alert = alert_form.save(commit=False)
                alert.user = request.user
                alert.save()

                action = "created"
            messages.add_message(
                request,
                messages.SUCCESS,
                "Your alert was %s successfully." % action,
            )

            # and redirect to the alerts page
            return HttpResponseRedirect(reverse("profile_alerts"))
        else:
            # Invalid form. Do the search again and show them the alert form
            # with the errors
            render_dict.update(do_search(request.GET.copy()))
            render_dict.update({"alert_form": alert_form})
            return render(request, "search.html", render_dict)

    else:
        # Either a search or the homepage
        if len(request.GET) == 0:
            # No parameters --> Homepage.
            if not is_bot(request):
                tally_stat("search.homepage_loaded")

            # Ensure we get nothing from the future.
            mutable_GET = request.GET.copy()  # Makes it mutable
            mutable_GET["filed_before"] = date.today()

            # Load the render_dict with good results that can be shown in the
            # "Latest Cases" section
            render_dict.update(
                do_search(
                    mutable_GET,
                    rows=5,
                    override_params={"order_by": "dateFiled desc"},
                    facet=False,
                    cache_key="homepage-data-o",
                )
            )
            # Get the results from the oral arguments as well
            render_dict.update(
                {
                    "results_oa": do_search(
                        mutable_GET,
                        rows=5,
                        override_params={
                            "order_by": "dateArgued desc",
                            "type": SEARCH_TYPES.ORAL_ARGUMENT,
                        },
                        facet=False,
                        cache_key="homepage-data-oa",
                    )["results"]
                }
            )

            # But give it a fresh form for the advanced search section
            render_dict.update({"search_form": SearchForm(request.GET)})

            # Get a bunch of stats.
            stats = get_homepage_stats()
            render_dict.update(stats)

            return render(request, "homepage.html", render_dict)
        else:
            # User placed a search or is trying to edit an alert
            if request.GET.get("edit_alert"):
                # They're editing an alert
                if request.user.is_anonymous:
                    return HttpResponseRedirect(
                        "{path}?next={next}{encoded_params}".format(
                            path=reverse("sign-in"),
                            next=request.path,
                            encoded_params=quote(
                                "?" + request.GET.urlencode()
                            ),
                        )
                    )
                else:
                    alert = get_object_or_404(
                        Alert,
                        pk=request.GET.get("edit_alert"),
                        user=request.user,
                    )
                    alert_form = CreateAlertForm(
                        instance=alert,
                        initial={"query": get_string_sans_alert},
                        user=request.user,
                    )
            else:
                # Just a regular search
                if not is_bot(request):
                    tally_stat("search.results")

                # Create bare-bones alert form.
                alert_form = CreateAlertForm(
                    initial={"query": get_string, "rate": "dly"},
                    user=request.user,
                )

            render_dict.update(do_search(request.GET.copy()))
            # Set the value to the query as a convenience
            alert_form.fields["name"].widget.attrs["value"] = render_dict[
                "search_summary_str"
            ]
            render_dict.update({"alert_form": alert_form})
            return render(request, "search.html", render_dict)


def advanced(request):
    render_dict = {"private": False}

    # I'm not thrilled about how this is repeating URLs in a view.
    if request.path == reverse("advanced_o"):
        obj_type = SEARCH_TYPES.OPINION
        # Needed b/c of facet values.

        o_results = do_search(
            request.GET.copy(),
            rows=1,
            override_params={"type": obj_type,},
            facet=True,
            cache_key="opinion-homepage-results",
        )
        render_dict.update(o_results)
        render_dict["search_form"] = SearchForm({"type": obj_type})
        return render(request, "advanced.html", render_dict)
    else:
        courts = Court.objects.filter(in_use=True)
        if request.path == reverse("advanced_r"):
            obj_type = SEARCH_TYPES.RECAP
            courts = courts.filter(
                pacer_court_id__isnull=False, end_date__isnull=True,
            ).exclude(jurisdiction=Court.FEDERAL_BANKRUPTCY_PANEL,)
        elif request.path == reverse("advanced_oa"):
            obj_type = SEARCH_TYPES.ORAL_ARGUMENT
        elif request.path == reverse("advanced_p"):
            obj_type = SEARCH_TYPES.PEOPLE
        else:
            raise NotImplementedError("Unknown path: %s" % request.path)

        search_form = SearchForm({"type": obj_type})
        courts, court_count_human, court_count = merge_form_with_courts(
            courts, search_form
        )
        render_dict.update(
            {
                "search_form": search_form,
                "courts": courts,
                "court_count_human": court_count_human,
                "court_count": court_count,
            }
        )
        return render(request, "advanced.html", render_dict)<|MERGE_RESOLUTION|>--- conflicted
+++ resolved
@@ -10,6 +10,7 @@
 from django.core.cache import cache
 from django.core.exceptions import PermissionDenied
 from django.core.paginator import EmptyPage, PageNotAnInteger, Paginator
+from django.urls import reverse
 from django.db.models import Sum, Count
 from django.shortcuts import HttpResponseRedirect, render, get_object_or_404
 from django.urls import reverse
@@ -25,13 +26,6 @@
 from cl.lib.bot_detector import is_bot
 from cl.lib.ratelimiter import ratelimit_if_not_whitelisted
 from cl.lib.redis_utils import make_redis_interface
-<<<<<<< HEAD
-from cl.lib.scorched_utils import ExtraSolrInterface
-from cl.lib.search_utils import build_main_query, get_query_citation, \
-    make_stats_variable, merge_form_with_courts, make_get_string, \
-    regroup_snippets, get_mlt_query
-from cl.search.constants import RELATED_PATTERN
-=======
 from cl.lib.search_utils import (
     build_main_query,
     get_query_citation,
@@ -42,7 +36,11 @@
     add_depth_counts,
     get_solr_interface,
 )
->>>>>>> 29afd92d
+from cl.lib.scorched_utils import ExtraSolrInterface
+from cl.lib.search_utils import build_main_query, get_query_citation, \
+    make_stats_variable, merge_form_with_courts, make_get_string, \
+    regroup_snippets, get_mlt_query
+from cl.search.constants import RELATED_PATTERN
 from cl.search.forms import SearchForm, _clean_form
 from cl.search.models import Court, Opinion, SEARCH_TYPES
 from cl.stats.models import Stat
@@ -63,50 +61,7 @@
         raise PermissionDenied
 
 
-<<<<<<< HEAD
-def get_solr_result_objects(cd, facet):
-    """Note that this doesn't run the query yet. Not until the
-    pagination is run.
-    """
-    search_type = cd['type']
-    if search_type == 'o':
-        si = ExtraSolrInterface(settings.SOLR_OPINION_URL, mode='r')
-
-        # Is this a `related:<pks>` prefix query?
-        related_prefix_match = re.search(RELATED_PATTERN, cd['q'])
-        if related_prefix_match:
-            results = get_mlt_query(
-                si,
-                cd,
-                facet,
-                # Seed IDs
-                related_prefix_match.group('pks').split(','),
-                # Original query
-                cd['q'].replace(related_prefix_match.group('pfx'), '')
-            )
-        else:
-            # Default search query
-            results = si.query().add_extra(**build_main_query(cd, facet=facet))
-
-    elif search_type == 'r':
-        si = ExtraSolrInterface(settings.SOLR_RECAP_URL, mode='r')
-        results = si.query().add_extra(**build_main_query(cd, facet=facet))
-    elif search_type == 'oa':
-        si = ExtraSolrInterface(settings.SOLR_AUDIO_URL, mode='r')
-        results = si.query().add_extra(**build_main_query(cd, facet=facet))
-    elif search_type == 'p':
-        si = ExtraSolrInterface(settings.SOLR_PEOPLE_URL, mode='r')
-        results = si.query().add_extra(**build_main_query(cd, facet=facet))
-    else:
-        raise NotImplementedError("Unknown search type: %s" % search_type)
-
-    return results
-
-
-def paginate_cached_solr_results(request, cd, results, rows, cache_key):
-=======
 def paginate_cached_solr_results(get_params, cd, results, rows, cache_key):
->>>>>>> 29afd92d
     # Run the query and set up pagination
     if cache_key is not None:
         paged_results = cache.get(cache_key)
@@ -183,6 +138,20 @@
             raise
 
         try:
+            # TODO
+            # Is this a `related:<pks>` prefix query?
+            # related_prefix_match = re.search(RELATED_PATTERN, cd['q'])
+            # if related_prefix_match:
+            #     results = get_mlt_query(
+            #         si,
+            #         cd,
+            #         facet,
+            #         # Seed IDs
+            #         related_prefix_match.group('pks').split(','),
+            #         # Original query
+            #         cd['q'].replace(related_prefix_match.group('pfx'), '')
+            #     )
+            ############
             results = si.query().add_extra(**build_main_query(cd, facet=facet))
             paged_results = paginate_cached_solr_results(
                 get_params, cd, results, rows, cache_key
