from http import HTTPStatus

import waffle
from rest_framework import pagination, permissions, response, viewsets
from rest_framework.exceptions import NotFound
from rest_framework.pagination import PageNumberPagination

from cl.api.pagination import ESCursorPagination
from cl.api.utils import CacheListMixin, LoggingMixin, RECAPUsersReadOnly
from cl.lib.elasticsearch_utils import do_es_api_query
from cl.search import api_utils
from cl.search.api_serializers import (
    BaseRECAPDocumentESResultSerializer,
    CourtSerializer,
    DocketEntrySerializer,
    DocketESResultSerializer,
    DocketSerializer,
    ExtendedPersonESSerializer,
    OAESResultSerializer,
    OpinionClusterESResultSerializer,
    OpinionClusterSerializer,
    OpinionsCitedSerializer,
    OpinionSerializer,
    OriginalCourtInformationSerializer,
<<<<<<< HEAD
    PersonESResultSerializer,
    RECAPDocumentESResultSerializerBase,
=======
>>>>>>> 1a5bd061
    RECAPDocumentSerializer,
    RECAPESResultSerializer,
    SearchResultSerializer,
    TagSerializer,
    V3OpinionESResultSerializer,
)
from cl.search.constants import SEARCH_HL_TAG
from cl.search.documents import (
    DocketDocument,
    OpinionClusterDocument,
    PersonDocument,
)
from cl.search.filters import (
    CourtFilter,
    DocketEntryFilter,
    DocketFilter,
    OpinionClusterFilter,
    OpinionFilter,
    OpinionsCitedFilter,
    RECAPDocumentFilter,
)
from cl.search.forms import SearchForm
from cl.search.models import (
    SEARCH_TYPES,
    Court,
    Docket,
    DocketEntry,
    Opinion,
    OpinionCluster,
    OpinionsCited,
    OriginatingCourtInformation,
    RECAPDocument,
    Tag,
)


class OriginatingCourtInformationViewSet(viewsets.ModelViewSet):
    serializer_class = OriginalCourtInformationSerializer
    queryset = OriginatingCourtInformation.objects.all().order_by("-id")


class DocketViewSet(LoggingMixin, viewsets.ModelViewSet):
    serializer_class = DocketSerializer
    filterset_class = DocketFilter
    ordering_fields = (
        "id",
        "date_created",
        "date_modified",
        "date_blocked",
        "date_filed",
        "date_terminated",
        "date_last_filing",
    )
    queryset = (
        Docket.objects.select_related(
            "court",
            "assigned_to",
            "referred_to",
            "originating_court_information",
            "idb_data",
        )
        .prefetch_related("panel", "clusters", "audio_files", "tags")
        .order_by("-id")
    )


class DocketEntryViewSet(LoggingMixin, viewsets.ModelViewSet):
    permission_classes = (RECAPUsersReadOnly,)
    serializer_class = DocketEntrySerializer
    filterset_class = DocketEntryFilter
    ordering_fields = ("id", "date_created", "date_modified", "date_filed")

    queryset = (
        DocketEntry.objects.select_related(
            "docket",  # For links back to dockets
        )
        .prefetch_related(
            "recap_documents",  # Sub items
            "recap_documents__tags",  # Sub-sub items
            "tags",  # Tags on docket entries
        )
        .order_by("-id")
    )


class RECAPDocumentViewSet(
    LoggingMixin, CacheListMixin, viewsets.ModelViewSet
):
    permission_classes = (RECAPUsersReadOnly,)
    serializer_class = RECAPDocumentSerializer
    filterset_class = RECAPDocumentFilter
    ordering_fields = ("id", "date_created", "date_modified", "date_upload")
    queryset = (
        RECAPDocument.objects.select_related(
            "docket_entry", "docket_entry__docket"
        )
        .prefetch_related("tags")
        .order_by("-id")
    )


class CourtViewSet(LoggingMixin, viewsets.ModelViewSet):
    serializer_class = CourtSerializer
    filterset_class = CourtFilter
    ordering_fields = (
        "id",
        "date_modified",
        "position",
        "start_date",
        "end_date",
    )
    queryset = Court.objects.exclude(
        jurisdiction=Court.TESTING_COURT
    ).order_by("position")
    # Our default pagination blocks deep pagination by overriding
    # PageNumberPagination. Allow deep pagination, by overriding our default
    # with this base class.
    pagination_class = PageNumberPagination


class OpinionClusterViewSet(LoggingMixin, viewsets.ModelViewSet):
    serializer_class = OpinionClusterSerializer
    filterset_class = OpinionClusterFilter
    ordering_fields = (
        "id",
        "date_created",
        "date_modified",
        "date_filed",
        "citation_count",
        "date_blocked",
    )
    queryset = OpinionCluster.objects.prefetch_related(
        "sub_opinions", "panel", "non_participating_judges", "citations"
    ).order_by("-id")


class OpinionViewSet(LoggingMixin, viewsets.ModelViewSet):
    serializer_class = OpinionSerializer
    filterset_class = OpinionFilter
    ordering_fields = (
        "id",
        "date_created",
        "date_modified",
    )
    queryset = (
        Opinion.objects.select_related("cluster", "author")
        .prefetch_related("opinions_cited", "joined_by")
        .order_by("-id")
    )


class OpinionsCitedViewSet(LoggingMixin, viewsets.ModelViewSet):
    serializer_class = OpinionsCitedSerializer
    filterset_class = OpinionsCitedFilter
    queryset = OpinionsCited.objects.all().order_by("-id")


class TagViewSet(LoggingMixin, viewsets.ModelViewSet):
    permission_classes = (RECAPUsersReadOnly,)
    serializer_class = TagSerializer
    queryset = Tag.objects.all().order_by("-id")


class SearchViewSet(LoggingMixin, viewsets.ViewSet):
    # Default permissions use Django permissions, so here we AllowAny,
    # but folks will need to log in to get past the thresholds.
    permission_classes = (permissions.AllowAny,)

    def list(self, request, *args, **kwargs):

        is_opinion_active = waffle.flag_is_active(
            request, "o-es-search-api-active"
        )
        search_form = SearchForm(request.GET, is_es_form=is_opinion_active)
        if search_form.is_valid():
            cd = search_form.cleaned_data

            search_type = cd["type"]
            paginator = pagination.PageNumberPagination()
            sl = api_utils.get_object_list(request, cd=cd, paginator=paginator)
            result_page = paginator.paginate_queryset(sl, request)
            if (
                search_type == SEARCH_TYPES.ORAL_ARGUMENT
                and waffle.flag_is_active(request, "oa-es-active")
            ):
                serializer = OAESResultSerializer(result_page, many=True)
            elif search_type == SEARCH_TYPES.PEOPLE and waffle.flag_is_active(
                request, "p-es-active"
            ):
                serializer = ExtendedPersonESSerializer(result_page, many=True)
            elif search_type == SEARCH_TYPES.OPINION and is_opinion_active:
                serializer = V3OpinionESResultSerializer(
                    result_page, many=True
                )
            else:
                if cd["q"] == "":
                    cd["q"] = "*"  # Get everything
                serializer = SearchResultSerializer(
                    result_page, many=True, context={"schema": sl.conn.schema}
                )
            return paginator.get_paginated_response(serializer.data)
        # Invalid search.
        return response.Response(
            search_form.errors, status=HTTPStatus.BAD_REQUEST
        )


class SearchV4ViewSet(LoggingMixin, viewsets.ViewSet):
    # Default permissions use Django permissions, so here we AllowAny,
    # but folks will need to log in to get past the thresholds.
    permission_classes = (permissions.AllowAny,)

    document_search_classes = {
        SEARCH_TYPES.RECAP: DocketDocument,
        SEARCH_TYPES.DOCKETS: DocketDocument,
        SEARCH_TYPES.RECAP_DOCUMENT: DocketDocument,
        SEARCH_TYPES.OPINION: OpinionClusterDocument,
        SEARCH_TYPES.PEOPLE: PersonDocument,
    }

    def list(self, request, *args, **kwargs):
        search_form = SearchForm(request.GET, is_es_form=True)
        if search_form.is_valid():
            cd = search_form.cleaned_data
            search_type = cd["type"]
            search_query = self.document_search_classes[search_type].search()
            highlighting_fields = {}
            main_query, child_docs_query = do_es_api_query(
                search_query,
                cd,
                highlighting_fields,
                SEARCH_HL_TAG,
                request.version,
            )
            paginator = ESCursorPagination()
            es_list_instance = api_utils.CursorESList(
                main_query,
                child_docs_query,
                None,
                None,
                cd,
                version=request.version,
            )
            results_page = paginator.paginate_queryset(
                es_list_instance, request
            )

            # Avoid displaying the extra document used to determine if more
            # documents remain.
            results_page = api_utils.limit_api_results_to_page(
                results_page, paginator.cursor
            )

            match search_type:
                case SEARCH_TYPES.RECAP:
                    serializer = RECAPESResultSerializer(
                        results_page, many=True
                    )
                case SEARCH_TYPES.DOCKETS:
                    serializer = DocketESResultSerializer(
                        results_page, many=True
                    )
                case SEARCH_TYPES.RECAP_DOCUMENT:
                    serializer = BaseRECAPDocumentESResultSerializer(
                        results_page, many=True
                    )
                case SEARCH_TYPES.OPINION:
                    serializer = OpinionClusterESResultSerializer(
                        results_page, many=True
                    )
                case SEARCH_TYPES.PEOPLE:
                    serializer = PersonESResultSerializer(
                        results_page, many=True
                    )
                case _:
                    # Not found error
                    raise NotFound(
                        detail="Search type not found or not supported."
                    )
            return paginator.get_paginated_response(serializer.data)
        # Invalid search.
        return response.Response(
            search_form.errors, status=HTTPStatus.BAD_REQUEST
        )<|MERGE_RESOLUTION|>--- conflicted
+++ resolved
@@ -22,12 +22,8 @@
     OpinionsCitedSerializer,
     OpinionSerializer,
     OriginalCourtInformationSerializer,
-<<<<<<< HEAD
+    RECAPDocumentSerializer,
     PersonESResultSerializer,
-    RECAPDocumentESResultSerializerBase,
-=======
->>>>>>> 1a5bd061
-    RECAPDocumentSerializer,
     RECAPESResultSerializer,
     SearchResultSerializer,
     TagSerializer,
