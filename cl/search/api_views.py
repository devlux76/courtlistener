--- conflicted
+++ resolved
@@ -272,7 +272,6 @@
             results_page = api_utils.limit_api_results_to_page(
                 results_page, paginator.cursor
             )
-<<<<<<< HEAD
 
             match search_type:
                 case SEARCH_TYPES.RECAP:
@@ -284,7 +283,7 @@
                         results_page, many=True
                     )
                 case SEARCH_TYPES.RECAP_DOCUMENT:
-                    serializer = BaseRECAPDocumentESResultSerializer(
+                    serializer = RECAPDocumentESResultSerializer(
                         results_page, many=True
                     )
                 case SEARCH_TYPES.OPINION:
@@ -296,21 +295,6 @@
                     raise NotFound(
                         detail="Search type not found or not supported."
                     )
-=======
-            if search_type == SEARCH_TYPES.RECAP:
-                serializer = RECAPESResultSerializer(results_page, many=True)
-            elif search_type == SEARCH_TYPES.DOCKETS:
-                serializer = DocketESResultSerializer(results_page, many=True)
-            elif search_type == SEARCH_TYPES.RECAP_DOCUMENT:
-                serializer = RECAPDocumentESResultSerializer(
-                    results_page, many=True
-                )
-            else:
-                # Not found error
-                raise NotFound(
-                    detail="Search type not found or not supported."
-                )
->>>>>>> 7daec11d
             return paginator.get_paginated_response(serializer.data)
         # Invalid search.
         return response.Response(
