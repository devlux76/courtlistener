--- conflicted
+++ resolved
@@ -2,12 +2,8 @@
 
 from django.http import QueryDict
 from django.template import loader
-<<<<<<< HEAD
-from django_elasticsearch_dsl import Document, Index, fields
-from elasticsearch_dsl import Join, Percolator
-=======
 from django_elasticsearch_dsl import Document, fields
->>>>>>> c5ae358f
+from elasticsearch_dsl import Join
 
 from cl.alerts.models import Alert
 from cl.audio.models import Audio
@@ -273,7 +269,24 @@
         model = Alert
         ignore_signals = True
 
-<<<<<<< HEAD
+    def prepare_timestamp(self, instance):
+        return datetime.utcnow()
+
+    def prepare_percolator_query(self, instance):
+        qd = QueryDict(instance.query.encode(), mutable=True)
+        search_form = SearchForm(qd)
+        if not search_form.is_valid():
+            logger.warning(
+                f"The query {qd} associated with Alert ID {instance.pk} is "
+                f"invalid and was not indexed."
+            )
+            return None
+
+        cd = search_form.cleaned_data
+        search_query = AudioDocument.search()
+        query = build_es_base_query(search_query, cd)
+        return query.to_dict()["query"]
+
 
 class PEOPLE_DOCS_TYPE_ID:
     """Returns an ID for its use in people_db_index child documents"""
@@ -514,23 +527,4 @@
     def prepare_aba_rating(self, instance):
         return [
             r.get_rating_display() for r in instance.aba_ratings.all() if r
-        ]
-=======
-    def prepare_timestamp(self, instance):
-        return datetime.utcnow()
-
-    def prepare_percolator_query(self, instance):
-        qd = QueryDict(instance.query.encode(), mutable=True)
-        search_form = SearchForm(qd)
-        if not search_form.is_valid():
-            logger.warning(
-                f"The query {qd} associated with Alert ID {instance.pk} is "
-                f"invalid and was not indexed."
-            )
-            return None
-
-        cd = search_form.cleaned_data
-        search_query = AudioDocument.search()
-        query = build_es_base_query(search_query, cd)
-        return query.to_dict()["query"]
->>>>>>> c5ae358f
+        ]