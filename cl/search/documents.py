from datetime import datetime

from django.http import QueryDict
from django.template import loader
from django_elasticsearch_dsl import Document, fields
<<<<<<< HEAD
from django_elasticsearch_dsl.fields import DEDField
from elasticsearch_dsl import Join, Percolator
=======
from elasticsearch_dsl import Join
>>>>>>> eef500a2

from cl.alerts.models import Alert
from cl.audio.models import Audio
from cl.custom_filters.templatetags.text_filters import best_case_name
from cl.lib.command_utils import logger
from cl.lib.elasticsearch_utils import build_es_base_query
from cl.lib.fields import PercolatorField
from cl.lib.search_index_utils import null_map
from cl.lib.utils import deepgetattr
from cl.people_db.models import Person, Position
from cl.search.es_indices import (
    oral_arguments_index,
    oral_arguments_percolator_index,
    parenthetical_group_index,
    people_db_index,
)
from cl.search.forms import SearchForm
from cl.search.models import Citation, ParentheticalGroup


@parenthetical_group_index.document
class ParentheticalGroupDocument(Document):
    author_id = fields.IntegerField(attr="opinion.author_id")
    caseName = fields.TextField(attr="opinion.cluster.case_name")
    citeCount = fields.IntegerField(attr="opinion.cluster.citation_count")
    citation = fields.ListField(
        fields.KeywordField(),
    )
    cites = fields.ListField(
        fields.IntegerField(),
    )
    cluster_id = fields.IntegerField(attr="opinion.cluster_id")
    court_id = fields.KeywordField(attr="opinion.cluster.docket.court.pk")
    dateFiled = fields.DateField(attr="opinion.cluster.date_filed")
    describing_opinion_cluster_id = fields.KeywordField(
        attr="representative.describing_opinion.cluster.id"
    )
    describing_opinion_cluster_slug = fields.KeywordField(
        attr="representative.describing_opinion.cluster.slug"
    )
    docket_id = fields.IntegerField(attr="opinion.cluster.docket_id")
    docketNumber = fields.KeywordField(
        attr="opinion.cluster.docket.docket_number"
    )
    judge = fields.TextField(
        attr="opinion.cluster.judges",
    )
    lexisCite = fields.ListField(
        fields.KeywordField(),
    )
    neutralCite = fields.ListField(
        fields.KeywordField(),
    )
    opinion_cluster_slug = fields.KeywordField(attr="opinion.cluster.slug")
    opinion_extracted_by_ocr = fields.BooleanField(
        attr="opinion.extracted_by_ocr"
    )
    panel_ids = fields.ListField(
        fields.IntegerField(),
    )
    representative_score = fields.KeywordField(attr="representative.score")
    representative_text = fields.TextField(
        attr="representative.text",
    )
    status = fields.KeywordField()
    suitNature = fields.TextField(
        attr="opinion.cluster.nature_of_suit",
    )

    class Django:
        model = ParentheticalGroup
        fields = ["score"]
        ignore_signals = True

    def prepare_citation(self, instance):
        return [str(cite) for cite in instance.opinion.cluster.citations.all()]

    def prepare_cites(self, instance):
        return [o.pk for o in instance.opinion.opinions_cited.all()]

    def prepare_lexisCite(self, instance):
        try:
            return str(
                instance.opinion.cluster.citations.filter(type=Citation.LEXIS)[
                    0
                ]
            )
        except IndexError:
            pass

    def prepare_neutralCite(self, instance):
        try:
            return str(
                instance.opinion.cluster.citations.filter(
                    type=Citation.NEUTRAL
                )[0]
            )
        except IndexError:
            pass

    def prepare_panel_ids(self, instance):
        return [judge.pk for judge in instance.opinion.cluster.panel.all()]

    def prepare_status(self, instance):
        return instance.opinion.cluster.get_precedential_status_display()


class AudioDocumentBase(Document):
    absolute_url = fields.KeywordField(attr="get_absolute_url", index=False)
    caseName = fields.TextField(
        analyzer="text_en_splitting_cl",
        fields={
            "exact": fields.TextField(analyzer="english_exact"),
        },
        search_analyzer="search_analyzer",
    )
    case_name_full = fields.TextField(
        attr="case_name_full",
        analyzer="text_en_splitting_cl",
        fields={
            "exact": fields.TextField(
                attr="case_name_full", analyzer="english_exact"
            ),
        },
        search_analyzer="search_analyzer",
    )
    court = fields.TextField(
        attr="docket.court.full_name",
        analyzer="text_en_splitting_cl",
        fields={
            "exact": fields.TextField(
                attr="docket.court.full_name", analyzer="english_exact"
            ),
        },
        search_analyzer="search_analyzer",
    )
    court_exact = fields.KeywordField(attr="docket.court.pk", index=False)
    court_id = fields.KeywordField(attr="docket.court.pk")
    court_id_text = fields.TextField(
        attr="docket.court.pk",
        analyzer="text_en_splitting_cl",
        search_analyzer="search_analyzer",
    )
    court_citation_string = fields.TextField(
        attr="docket.court.citation_string",
        analyzer="text_en_splitting_cl",
        search_analyzer="search_analyzer",
    )
    docket_id = fields.IntegerField(attr="docket.pk")
    dateArgued = fields.DateField(attr="docket.date_argued")
    dateReargued = fields.DateField(attr="docket.date_reargued")
    dateReargumentDenied = fields.DateField(
        attr="docket.date_reargument_denied"
    )
    dateArgued_text = fields.TextField(
        analyzer="text_en_splitting_cl",
        fields={
            "exact": fields.TextField(analyzer="english_exact"),
        },
        search_analyzer="search_analyzer",
    )
    dateReargued_text = fields.TextField(
        analyzer="text_en_splitting_cl",
        fields={
            "exact": fields.TextField(analyzer="english_exact"),
        },
        search_analyzer="search_analyzer",
    )
    dateReargumentDenied_text = fields.TextField(
        analyzer="text_en_splitting_cl",
        fields={
            "exact": fields.TextField(analyzer="english_exact"),
        },
        search_analyzer="search_analyzer",
    )
    docketNumber = fields.TextField(
        attr="docket.docket_number",
        analyzer="text_en_splitting_cl",
        fields={
            "exact": fields.TextField(
                attr="docket.docket_number", analyzer="english_exact"
            ),
        },
        search_analyzer="search_analyzer",
    )
    docket_slug = fields.KeywordField(attr="docket.slug", index=False)
    duration = fields.IntegerField(attr="duration", index=False)
    download_url = fields.KeywordField(attr="download_url", index=False)
    file_size_mp3 = fields.IntegerField(index=False)
    id = fields.IntegerField(attr="pk")
    judge = fields.TextField(
        attr="judges",
        analyzer="text_en_splitting_cl",
        fields={
            "exact": fields.TextField(attr="judges", analyzer="english_exact"),
        },
        search_analyzer="search_analyzer",
    )
    local_path = fields.KeywordField(index=False)
    pacer_case_id = fields.KeywordField(attr="docket.pacer_case_id")
    panel_ids = fields.ListField(
        fields.IntegerField(),
    )
    sha1 = fields.TextField(attr="sha1")
    source = fields.KeywordField(attr="source", index=False)
    text = fields.TextField(
        analyzer="text_en_splitting_cl",
        fields={
            "exact": fields.TextField(analyzer="english_exact"),
        },
        search_analyzer="search_analyzer",
    )
    timestamp = fields.DateField()


@oral_arguments_index.document
class AudioDocument(AudioDocumentBase):
    class Django:
        model = Audio
        ignore_signals = True

    def prepare_caseName(self, instance):
        return best_case_name(instance)

    def prepare_panel_ids(self, instance):
        return [judge.pk for judge in instance.panel.all()]

    def prepare_file_size_mp3(self, instance):
        if instance.local_path_mp3:
            return deepgetattr(instance, "local_path_mp3.size", None)

    def prepare_local_path(self, instance):
        if instance.local_path_mp3:
            return deepgetattr(instance, "local_path_mp3.name", None)

    def prepare_text(self, instance):
        if instance.stt_status == Audio.STT_COMPLETE:
            return instance.transcript

    def prepare_dateArgued_text(self, instance):
        if instance.docket.date_argued:
            return instance.docket.date_argued.strftime("%-d %B %Y")

    def prepare_dateReargued_text(self, instance):
        if instance.docket.date_reargued:
            return instance.docket.date_reargued.strftime("%-d %B %Y")

    def prepare_dateReargumentDenied_text(self, instance):
        if instance.docket.date_reargument_denied:
            return instance.docket.date_reargument_denied.strftime("%-d %B %Y")

    def prepare_timestamp(self, instance):
        return datetime.utcnow()


@oral_arguments_percolator_index.document
class AudioPercolator(AudioDocumentBase):
    rate = fields.KeywordField(attr="rate")
    date_created = fields.DateField(attr="date_created")
    percolator_query = PercolatorField()

    class Django:
        model = Alert
        ignore_signals = True

    def prepare_timestamp(self, instance):
        return datetime.utcnow()

    def prepare_percolator_query(self, instance):
        qd = QueryDict(instance.query.encode(), mutable=True)
        search_form = SearchForm(qd)
        if not search_form.is_valid():
            logger.warning(
                f"The query {qd} associated with Alert ID {instance.pk} is "
                f"invalid and was not indexed."
            )
            return None

        cd = search_form.cleaned_data
        search_query = AudioDocument.search()
        query = build_es_base_query(search_query, cd)
        return query.to_dict()["query"]


class PEOPLE_DOCS_TYPE_ID:
    """Returns an ID for its use in people_db_index child documents"""

    def __init__(self, instance_id: int):
        self.instance_id = instance_id

    @property
    def POSITION(self) -> str:
        return f"po_{self.instance_id}"


class JoinField(DEDField, Join):
    pass


class PersonBaseDocument(Document):
    person_child = JoinField(relations={"person": ["position"]})
    timestamp = fields.DateField()

    class Django:
        model = Person
        ignore_signals = True

    def prepare_timestamp(self, instance):
        return datetime.utcnow()


@people_db_index.document
class PositionDocument(PersonBaseDocument):
    court = fields.TextField(
        attr="court.short_name",
        analyzer="text_en_splitting_cl",
        fields={
            "exact": fields.TextField(
                attr="court.short_name", analyzer="english_exact"
            ),
        },
        search_analyzer="search_analyzer",
    )
    court_exact = fields.KeywordField(attr="court.pk")
    position_type = fields.KeywordField()
    appointer = fields.TextField(
        attr="appointer.person.name_full_reverse",
        analyzer="text_en_splitting_cl",
        fields={
            "exact": fields.TextField(
                attr="appointer.person.name_full_reverse",
                analyzer="english_exact",
            ),
        },
        search_analyzer="search_analyzer",
    )
    supervisor = fields.TextField(
        attr="supervisor.name_full_reverse",
        analyzer="text_en_splitting_cl",
        fields={
            "exact": fields.TextField(
                attr="supervisor.name_full_reverse", analyzer="english_exact"
            ),
        },
        search_analyzer="search_analyzer",
    )
    predecessor = fields.TextField(
        attr="predecessor.name_full_reverse",
        analyzer="text_en_splitting_cl",
        fields={
            "exact": fields.TextField(
                attr="predecessor.name_full_reverse", analyzer="english_exact"
            ),
        },
        search_analyzer="search_analyzer",
    )
    date_nominated = fields.DateField(attr="date_nominated")
    date_elected = fields.DateField(attr="date_elected")
    date_recess_appointment = fields.DateField(attr="date_recess_appointment")
    date_referred_to_judicial_committee = fields.DateField(
        attr="date_referred_to_judicial_committee"
    )
    date_judicial_committee_action = fields.DateField(
        attr="date_judicial_committee_action"
    )
    date_hearing = fields.DateField(attr="date_hearing")
    date_confirmation = fields.DateField(attr="date_confirmation")
    date_start = fields.DateField(attr="date_start")
    date_granularity_start = fields.KeywordField(attr="date_granularity_start")
    date_retirement = fields.DateField(attr="date_retirement")
    date_termination = fields.DateField(attr="date_termination")
    date_granularity_termination = fields.KeywordField(
        attr="date_granularity_termination"
    )
    judicial_committee_action = fields.KeywordField()
    nomination_process = fields.KeywordField()
    selection_method = fields.KeywordField()
    selection_method_id = fields.KeywordField(attr="how_selected")
    termination_reason = fields.KeywordField()

    class Django:
        model = Position
        ignore_signals = True

    def prepare_position_type(self, instance):
        return instance.get_position_type_display()

    def prepare_judicial_committee_action(self, instance):
        return instance.get_judicial_committee_action_display()

    def prepare_nomination_process(self, instance):
        return instance.get_nomination_process_display()

    def prepare_selection_method(self, instance):
        return instance.get_how_selected_display()

    def prepare_termination_reason(self, instance):
        return instance.get_termination_reason_display()

    def prepare_person_child(self, instance):
        parent_id = getattr(instance.person, "pk", None)
        return {"name": "position", "parent": parent_id}


@people_db_index.document
class PersonDocument(PersonBaseDocument):
    id = fields.IntegerField(attr="pk")
    fjc_id = fields.IntegerField(attr="fjc_id")
    alias_ids = fields.ListField(
        fields.IntegerField(),
    )
    races = fields.ListField(
        fields.KeywordField(),
    )
    gender = fields.KeywordField()
    religion = fields.KeywordField(attr="religion")
    name = fields.TextField(
        attr="name_full",
        analyzer="text_en_splitting_cl",
        fields={
            "exact": fields.TextField(
                attr="name_full", analyzer="english_exact"
            ),
        },
        search_analyzer="search_analyzer",
    )
    name_reverse = fields.KeywordField(
        attr="name_full_reverse",
    )

    date_granularity_dob = fields.KeywordField(attr="date_granularity_dob")
    date_granularity_dod = fields.KeywordField(attr="date_granularity_dod")
    dob_city = fields.TextField(
        attr="dob_city",
        analyzer="text_en_splitting_cl",
        fields={
            "exact": fields.TextField(
                attr="dob_city", analyzer="english_exact"
            ),
        },
        search_analyzer="search_analyzer",
    )
    dob_state = fields.TextField(
        analyzer="text_en_splitting_cl",
        fields={
            "exact": fields.TextField(analyzer="english_exact"),
        },
        search_analyzer="search_analyzer",
    )
    dob_state_id = fields.KeywordField(attr="dob_state")
    absolute_url = fields.KeywordField(attr="get_absolute_url")
    dob = fields.DateField(attr="date_dob")
    dod = fields.DateField(attr="date_dod")
    political_affiliation = fields.ListField(
        fields.TextField(
            analyzer="text_en_splitting_cl",
            fields={
                "exact": fields.TextField(analyzer="english_exact"),
            },
            search_analyzer="search_analyzer",
        )
    )
    political_affiliation_id = fields.ListField(
        fields.KeywordField(),
    )

    aba_rating = fields.ListField(
        fields.TextField(
            analyzer="text_en_splitting_cl",
            fields={
                "exact": fields.TextField(analyzer="english_exact"),
            },
            search_analyzer="search_analyzer",
        )
    )
    text = fields.TextField(
        analyzer="text_en_splitting_cl",
        fields={
            "exact": fields.TextField(analyzer="english_exact"),
        },
        search_analyzer="search_analyzer",
    )
    school = fields.ListField(
        fields.TextField(
            analyzer="text_en_splitting_cl",
            fields={
                "exact": fields.TextField(analyzer="english_exact"),
            },
            search_analyzer="search_analyzer",
        )
    )

    def prepare_races(self, instance):
        return [r.get_race_display() for r in instance.race.all()] or None

    def prepare_alias_ids(self, instance):
        return [alias.pk for alias in instance.aliases.all()] or None

    def prepare_gender(self, instance):
        return instance.get_gender_display()

    def prepare_dob_state(self, instance):
        return instance.get_dob_state_display()

    def prepare_political_affiliation(self, instance):
        return [
            pa.get_political_party_display()
            for pa in instance.political_affiliations.all()
            if pa
        ] or None

    def prepare_political_affiliation_id(self, instance):
        return [
            pa.political_party
            for pa in instance.political_affiliations.all()
            if pa
        ] or None

    def prepare_aba_rating(self, instance):
        return [
            r.get_rating_display() for r in instance.aba_ratings.all() if r
        ] or None

    def prepare_text(self, instance):
        text_template = loader.get_template("indexes/person_text.txt")
        return text_template.render({"item": instance}).translate(null_map)

    def prepare_person_child(self, instance):
        return "person"

    def prepare_school(self, instance):
        return [e.school.name for e in instance.educations.all()] or None<|MERGE_RESOLUTION|>--- conflicted
+++ resolved
@@ -3,12 +3,8 @@
 from django.http import QueryDict
 from django.template import loader
 from django_elasticsearch_dsl import Document, fields
-<<<<<<< HEAD
 from django_elasticsearch_dsl.fields import DEDField
-from elasticsearch_dsl import Join, Percolator
-=======
 from elasticsearch_dsl import Join
->>>>>>> eef500a2
 
 from cl.alerts.models import Alert
 from cl.audio.models import Audio
