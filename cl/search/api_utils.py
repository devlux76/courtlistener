--- conflicted
+++ resolved
@@ -40,20 +40,6 @@
         "type"
     ] == SEARCH_TYPES.PEOPLE and waffle.flag_is_active(request, "p-es-active")
 
-<<<<<<< HEAD
-    if is_oral_argument_active or is_people_active:
-        search_query = (
-            AudioDocument.search()
-            if is_oral_argument_active
-            else PersonDocument.search()
-        )
-        (
-            main_query,
-            total_query_results,
-            top_hits_limit,
-            total_child_results,
-        ) = build_es_main_query(search_query, cd)
-=======
     if is_oral_argument_active:
         search_query = AudioDocument.search()
     elif is_people_active:
@@ -62,10 +48,12 @@
         search_query = None
 
     if search_query:
-        main_query, total_query_results, top_hits_limit = build_es_main_query(
-            search_query, cd
-        )
->>>>>>> b1eb3216
+       (
+            main_query,
+            total_query_results,
+            top_hits_limit,
+            total_child_results,
+        ) = build_es_main_query(search_query, cd)
     else:
         main_query = search_utils.build_main_query(
             cd, highlight="text", facet=False, group=group
