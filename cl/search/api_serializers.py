from collections import OrderedDict
from datetime import timezone

from drf_dynamic_fields import DynamicFieldsMixin
from rest_framework import serializers
from rest_framework.serializers import ModelSerializer

from cl.api.utils import HyperlinkedModelSerializerWithId
from cl.audio.models import Audio
from cl.custom_filters.templatetags.extras import get_highlight
from cl.lib.document_serializer import (
    CoerceDateField,
    DocumentSerializer,
    HighlightedField,
    NoneToListField,
    NullableListField,
    TimeStampField,
)
from cl.people_db.models import PartyType, Person
from cl.recap.api_serializers import FjcIntegratedDatabaseSerializer
from cl.search.constants import o_type_index_map
from cl.search.documents import (
    AudioDocument,
    DocketDocument,
    ESRECAPDocument,
    OpinionClusterDocument,
    OpinionDocument,
    PersonDocument,
)
from cl.search.models import (
    PRECEDENTIAL_STATUS,
    Citation,
    Court,
    Docket,
    DocketEntry,
    Opinion,
    OpinionCluster,
    OpinionsCited,
    OriginatingCourtInformation,
    RECAPDocument,
    Tag,
)

inverted_o_type_index_map = {
    value: key for key, value in o_type_index_map.items()
}


class PartyTypeSerializer(
    DynamicFieldsMixin, HyperlinkedModelSerializerWithId
):
    party_type = serializers.CharField(source="name")

    class Meta:
        model = PartyType
        fields = (
            "party",
            "party_type",
        )


class OriginalCourtInformationSerializer(
    DynamicFieldsMixin, HyperlinkedModelSerializerWithId
):
    class Meta:
        model = OriginatingCourtInformation
        fields = "__all__"


class DocketSerializer(DynamicFieldsMixin, HyperlinkedModelSerializerWithId):
    court = serializers.HyperlinkedRelatedField(
        many=False,
        view_name="court-detail",
        queryset=Court.objects.exclude(jurisdiction=Court.TESTING_COURT),
    )
    court_id = serializers.ReadOnlyField()
    original_court_info = OriginalCourtInformationSerializer(
        source="originating_court_information",
    )
    idb_data = FjcIntegratedDatabaseSerializer()
    clusters = serializers.HyperlinkedRelatedField(
        many=True,
        view_name="opinioncluster-detail",
        queryset=OpinionCluster.objects.all(),
        style={"base_template": "input.html"},
    )
    audio_files = serializers.HyperlinkedRelatedField(
        many=True,
        view_name="audio-detail",
        queryset=Audio.objects.all(),
        style={"base_template": "input.html"},
    )
    assigned_to = serializers.HyperlinkedRelatedField(
        many=False,
        view_name="person-detail",
        queryset=Person.objects.all(),
        style={"base_template": "input.html"},
    )
    referred_to = serializers.HyperlinkedRelatedField(
        many=False,
        view_name="person-detail",
        queryset=Person.objects.all(),
        style={"base_template": "input.html"},
    )
    absolute_url = serializers.CharField(
        source="get_absolute_url", read_only=True
    )

    class Meta:
        model = Docket
        exclude = (
            "view_count",
            "parties",
            "originating_court_information",
            "filepath_local",
        )


class RECAPDocumentSerializer(
    DynamicFieldsMixin, HyperlinkedModelSerializerWithId
):
    tags = serializers.HyperlinkedRelatedField(
        many=True,
        view_name="tag-detail",
        queryset=Tag.objects.all(),
        style={"base_template": "input.html"},
    )
    absolute_url = serializers.CharField(
        source="get_absolute_url", read_only=True
    )

    class Meta:
        model = RECAPDocument
        exclude = ("docket_entry",)


class DocketEntrySerializer(
    DynamicFieldsMixin, HyperlinkedModelSerializerWithId
):
    docket = serializers.HyperlinkedRelatedField(
        many=False,
        view_name="docket-detail",
        queryset=Docket.objects.all(),
        style={"base_template": "input.html"},
    )
    recap_documents = RECAPDocumentSerializer(many=True, read_only=True)

    class Meta:
        model = DocketEntry
        fields = "__all__"


class FullDocketSerializer(DocketSerializer):
    docket_entries = DocketEntrySerializer(many=True, read_only=True)


class CourtSerializer(DynamicFieldsMixin, HyperlinkedModelSerializerWithId):
    class Meta:
        model = Court
        exclude = ("notes",)


class OpinionSerializer(DynamicFieldsMixin, HyperlinkedModelSerializerWithId):
    absolute_url = serializers.CharField(
        source="get_absolute_url", read_only=True
    )
    cluster_id = serializers.ReadOnlyField()
    cluster = serializers.HyperlinkedRelatedField(
        many=False,
        view_name="opinioncluster-detail",
        queryset=OpinionCluster.objects.all(),
        style={"base_template": "input.html"},
    )
    author_id = serializers.ReadOnlyField()
    author = serializers.HyperlinkedRelatedField(
        many=False,
        view_name="person-detail",
        queryset=Person.objects.all(),
        style={"base_template": "input.html"},
    )
    joined_by = serializers.HyperlinkedRelatedField(
        many=True,
        view_name="person-detail",
        queryset=Person.objects.all(),
        style={"base_template": "input.html"},
    )

    class Meta:
        model = Opinion
        fields = "__all__"


class OpinionsCitedSerializer(
    DynamicFieldsMixin, HyperlinkedModelSerializerWithId
):
    # These attributes seem unnecessary and this endpoint serializes the same
    # data without them, but when they're not here the API does a query that
    # pulls back ALL Opinions.
    citing_opinion = serializers.HyperlinkedRelatedField(
        many=False,
        view_name="opinion-detail",
        queryset=Opinion.objects.all(),
        style={"base_template": "input.html"},
    )
    cited_opinion = serializers.HyperlinkedRelatedField(
        many=False,
        view_name="opinion-detail",
        queryset=Opinion.objects.all(),
        style={"base_template": "input.html"},
    )

    class Meta:
        model = OpinionsCited
        fields = "__all__"


class CitationSerializer(ModelSerializer):
    class Meta:
        model = Citation
        exclude = (
            "id",
            "cluster",
        )


class OpinionClusterSerializer(
    DynamicFieldsMixin, HyperlinkedModelSerializerWithId
):
    absolute_url = serializers.CharField(
        source="get_absolute_url", read_only=True
    )
    panel = serializers.HyperlinkedRelatedField(
        many=True,
        view_name="person-detail",
        queryset=Person.objects.all(),
        style={"base_template": "input.html"},
    )
    non_participating_judges = serializers.HyperlinkedRelatedField(
        many=True,
        view_name="person-detail",
        queryset=Person.objects.all(),
        style={"base_template": "input.html"},
    )
    docket_id = serializers.ReadOnlyField()
    docket = serializers.HyperlinkedRelatedField(
        many=False,
        view_name="docket-detail",
        queryset=Docket.objects.all(),
        style={"base_template": "input.html"},
    )
    sub_opinions = serializers.HyperlinkedRelatedField(
        many=True,
        view_name="opinion-detail",
        queryset=Opinion.objects.all(),
        style={"base_template": "input.html"},
    )
    citations = CitationSerializer(many=True)

    class Meta:
        model = OpinionCluster
        fields = "__all__"


class TagSerializer(DynamicFieldsMixin, HyperlinkedModelSerializerWithId):
    class Meta:
        model = Tag
        fields = "__all__"


class SearchResultSerializer(serializers.Serializer):
    """The serializer for search results.

    Does not presently support the fields argument.
    """

    def update(self, instance, validated_data):
        raise NotImplementedError

    def create(self, validated_data):
        raise NotImplementedError

    solr_field_mappings = {
        "boolean": serializers.BooleanField,
        "string": serializers.CharField,
        "text_en_splitting_cl": serializers.CharField,
        "text_no_word_parts": serializers.CharField,
        "date": serializers.DateTimeField,
        # Numbers
        "int": serializers.IntegerField,
        "tint": serializers.IntegerField,
        "long": serializers.IntegerField,
        # schema.SolrFloatField: serializers.FloatField,
        # schema.SolrDoubleField: serializers.IntegerField,
        # Other
        "pagerank": serializers.CharField,
    }
    skipped_fields = ["_version_", "django_ct", "django_id", "text"]

    def get_fields(self):
        """Return a list of fields so that they don't have to be declared one
        by one and updated whenever there's a new field.
        """
        fields = {
            "snippet": serializers.CharField(read_only=True),
        }
        # Map each field in the Solr schema to a DRF field
        for field in self._context["schema"]["fields"]:
            if field.get("multiValued"):
                drf_field = serializers.ListField
            else:
                drf_field = self.solr_field_mappings[field["type"]]
            fields[field["name"]] = drf_field(read_only=True)

        for field in self.skipped_fields:
            if field in fields:
                fields.pop(field)
        fields = OrderedDict(sorted(fields.items()))  # Sort by key
        return fields


class OAESResultSerializer(DocumentSerializer):
    """The serializer for Oral argument results."""

    snippet = serializers.SerializerMethodField(read_only=True)
    panel_ids = serializers.ListField(read_only=True)

    def get_snippet(self, obj):
        # If the snippet has not yet been set upstream, set it here.
        return get_highlight(obj, "text")

    class Meta:
        document = AudioDocument
        exclude = (
            "text",
            "docket_slug",
            "percolator_query",
            "case_name_full",
            "dateArgued_text",
            "dateReargued_text",
            "dateReargumentDenied_text",
            "court_id_text",
        )


class PersonESResultSerializer(DocumentSerializer):
    """The serializer for Person results."""

    class Meta:
        document = PersonDocument
        exclude = ("text", "person_child")


class ExtendedPersonESSerializer(PersonESResultSerializer):
    """Extends the Person serializer with all the field we get from the db"""

    snippet = serializers.SerializerMethodField(read_only=True)
    appointer = serializers.ListField(read_only=True)
    court = serializers.ListField(read_only=True)
    court_exact = serializers.ListField(read_only=True)
    position_type = serializers.ListField(read_only=True)
    supervisor = serializers.ListField(read_only=True)
    predecessor = serializers.ListField(read_only=True)
    date_nominated = serializers.ListField(read_only=True)
    date_elected = serializers.ListField(read_only=True)
    date_recess_appointment = serializers.ListField(read_only=True)
    date_referred_to_judicial_committee = serializers.ListField(read_only=True)
    date_judicial_committee_action = serializers.ListField(read_only=True)
    date_hearing = serializers.ListField(read_only=True)
    date_confirmation = serializers.ListField(read_only=True)
    date_start = serializers.ListField(read_only=True)
    date_granularity_start = serializers.ListField(read_only=True)
    date_retirement = serializers.ListField(read_only=True)
    date_termination = serializers.ListField(read_only=True)
    date_granularity_termination = serializers.ListField(read_only=True)
    judicial_committee_action = serializers.ListField(read_only=True)
    nomination_process = serializers.ListField(read_only=True)
    selection_method = serializers.ListField(read_only=True)
    selection_method_id = serializers.ListField(read_only=True)
    termination_reason = serializers.ListField(read_only=True)

    def get_snippet(self, obj):
        # If the snippet has not yet been set upstream, set it here.
        return get_highlight(obj, "text")


class V3OpinionESResultSerializer(DocumentSerializer):
    """The serializer for V3 Opinion Search API results."""

    cluster_id = serializers.IntegerField(read_only=True)

    # Fields from the opinion child
    id = serializers.IntegerField(read_only=True)
    snippet = serializers.SerializerMethodField(read_only=True)
    author_id = serializers.IntegerField(read_only=True)
    type = serializers.SerializerMethodField(read_only=True)
    download_url = serializers.CharField(read_only=True)
    local_path = serializers.CharField(read_only=True)
    cites = NullableListField(read_only=True)
    joined_by_ids = NullableListField(read_only=True)
    panel_ids = NullableListField(read_only=True)
    sibling_ids = NullableListField(read_only=True)
    citation = NullableListField(read_only=True)
    per_curiam = serializers.BooleanField(read_only=True)
    court_exact = serializers.CharField(read_only=True, source="court_id")
    timestamp = TimeStampField(read_only=True)
    status = serializers.SerializerMethodField(read_only=True)

    def get_type(self, obj):
        return inverted_o_type_index_map.get(obj.type)

    def get_status(self, obj):
        return PRECEDENTIAL_STATUS.get_status_value_reverse(obj.status)

    def get_snippet(self, obj):
        # If the snippet has not yet been set upstream, set it here.
        return get_highlight(obj, "text")

    class Meta:
        document = OpinionDocument
        exclude = (
            "text",
            "caseNameFull",
            "dateFiled_text",
            "dateArgued_text",
            "dateReargued_text",
            "type_text",
            "dateReargumentDenied_text",
            "posture",
            "syllabus",
            "procedural_history",
            "panel_names",
            "sha1",
        )


class MetaDataSerializer(serializers.Serializer):
    """The metadata serializer V4 Search API."""

    timestamp = TimeStampField(read_only=True, default_timezone=timezone.utc)
    date_created = TimeStampField(
        read_only=True, default_timezone=timezone.utc
    )


class RECAPMetaDataSerializer(MetaDataSerializer):
    """The metadata serializer for the RECAP search type includes the
    additional more_docs field.
    """

    more_docs = serializers.BooleanField(
        read_only=True, source="child_remaining"
    )


class MetaMixin(serializers.Serializer):
    """Mixin to add nested metadata serializer."""

    meta = MetaDataSerializer(source="*", read_only=True)


class RECAPMetaMixin(serializers.Serializer):
    """Mixin to add nested metadata serializer for the RECAP search type."""

    meta = RECAPMetaDataSerializer(source="*", read_only=True)


class BaseRECAPDocumentESResultSerializer(MetaMixin, DocumentSerializer):
    """The base serializer class for RECAP_DOCUMENT search type results."""

    # Fields from the RECAPDocument
    cites = NoneToListField(read_only=True, required=False)
    description = HighlightedField(read_only=True)
    short_description = HighlightedField(read_only=True)
    snippet = HighlightedField(read_only=True, source="plain_text")

    class Meta:
        document = ESRECAPDocument
        exclude = (
            "caseName",
            "case_name_full",
            "docketNumber",
            "suitNature",
            "cause",
            "juryDemand",
            "jurisdictionType",
            "dateArgued",
            "dateFiled",
            "dateTerminated",
            "assignedTo",
            "assigned_to_id",
            "referredTo",
            "referred_to_id",
            "court",
            "court_id",
            "court_citation_string",
            "chapter",
            "trustee_str",
            "date_created",
            "timestamp",
            "pacer_case_id",
            "plain_text",
            "docket_id",
        )


class BaseDocketESResultSerializer(DocumentSerializer):
    """The serializer class for DOCKETS Search type results."""

    # Fields from the Docket.
    referred_to_id = serializers.IntegerField(read_only=True)
    assigned_to_id = serializers.IntegerField(read_only=True)
    dateArgued = CoerceDateField(read_only=True)
    dateFiled = CoerceDateField(read_only=True)
    dateTerminated = CoerceDateField(read_only=True)
    assignedTo = HighlightedField(read_only=True)
    caseName = HighlightedField(read_only=True)
    cause = HighlightedField(read_only=True)
    court_citation_string = HighlightedField(read_only=True)
    docketNumber = HighlightedField(read_only=True)
    juryDemand = HighlightedField(read_only=True)
    referredTo = HighlightedField(read_only=True)
    suitNature = HighlightedField(read_only=True)

    class Meta:
        document = DocketDocument
        exclude = (
            "_related_instance_to_ignore",
            "docket_child",
            "docket_slug",
            "court_exact",
            "timestamp",
            "date_created",
        )


class RECAPDocumentESResultSerializer(BaseRECAPDocumentESResultSerializer):
    """The serializer for RECAP_DOCUMENT search type results."""

    docket_id = serializers.IntegerField(read_only=True)


class DocketESResultSerializer(MetaMixin, BaseDocketESResultSerializer):
    """The serializer class for DOCKETS Search type results."""


class RECAPESResultSerializer(RECAPMetaMixin, BaseDocketESResultSerializer):
    """The serializer class for RECAP search type results."""

    recap_documents = BaseRECAPDocumentESResultSerializer(
        many=True, read_only=True, source="child_docs"
<<<<<<< HEAD
    )
    more_docs = serializers.BooleanField(
        read_only=True, source="child_remaining"
    )


class OpinionDocumentESResultSerializer(DocumentSerializer):
    """The serializer for OpinionDocument results."""

    snippet = HighlightedField(read_only=True, source="text")
    date_created = TimeStampField(
        read_only=True, default_timezone=timezone.utc
    )
    timestamp = TimeStampField(read_only=True, default_timezone=timezone.utc)

    class Meta:
        document = OpinionDocument
        fields = (
            "id",
            "author_id",
            "type",
            "per_curiam",
            "download_url",
            "local_path",
            "sha1",
            "cites",
            "joined_by_ids",
        )


class OpinionClusterESResultSerializer(DocumentSerializer):
    """The serializer for OpinionCluster Search results."""

    opinions = OpinionDocumentESResultSerializer(
        many=True, read_only=True, source="child_docs"
    )
    dateArgued = CoerceDateField(read_only=True)
    dateFiled = CoerceDateField(read_only=True)
    dateReargued = CoerceDateField(read_only=True)
    dateReargumentDenied = CoerceDateField(read_only=True)
    date_created = serializers.DateTimeField(
        read_only=True, default_timezone=timezone.utc
    )
    timestamp = TimeStampField(read_only=True, default_timezone=timezone.utc)

    caseName = HighlightedField(read_only=True)
    court_citation_string = HighlightedField(read_only=True)
    docketNumber = HighlightedField(read_only=True)
    suitNature = HighlightedField(read_only=True)

    class Meta:
        document = OpinionClusterDocument
        exclude = (
            "court_exact",
            "_related_instance_to_ignore",
            "cluster_child",
        )
=======
    )
>>>>>>> 7daec11d
<|MERGE_RESOLUTION|>--- conflicted
+++ resolved
@@ -548,10 +548,6 @@
 
     recap_documents = BaseRECAPDocumentESResultSerializer(
         many=True, read_only=True, source="child_docs"
-<<<<<<< HEAD
-    )
-    more_docs = serializers.BooleanField(
-        read_only=True, source="child_remaining"
     )
 
 
@@ -605,7 +601,4 @@
             "court_exact",
             "_related_instance_to_ignore",
             "cluster_child",
-        )
-=======
-    )
->>>>>>> 7daec11d
+        )