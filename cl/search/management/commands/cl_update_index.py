import ast
import sys
from cl.audio.models import Audio
from cl.lib import sunburnt
from cl.lib.argparse_types import valid_date_time, valid_obj_type
from cl.lib.db_tools import queryset_generator
from cl.lib.timer import print_timing
<<<<<<< HEAD
from cl.people_db.models import Person
from cl.search.models import Opinion
=======
from cl.search.models import Opinion, Docket
>>>>>>> 0c319753
from cl.search.tasks import (delete_items, add_or_update_audio_files,
                             add_or_update_opinions, add_or_update_items)
from celery.task.sets import TaskSet
from django.core.management.base import BaseCommand


def proceed_with_deletion(out, count, noinput):
    """
    Checks whether we want to proceed to delete (lots of) items
    """
    if noinput:
        return True

    proceed = True
    out.write("\n")
    yes_or_no = raw_input('WARNING: Are you **sure** you want to delete all '
                          '%s items? [y/N] ' % count)
    out.write('\n')
    if not yes_or_no.lower().startswith('y'):
        out.write("No action taken.\n")
        proceed = False

    if count > 10000 and proceed is True:
        # Double check...something might be off.
        yes_or_no = raw_input('Are you double-plus sure? There are an awful '
                              'lot of items here? [y/N] ')
        if not yes_or_no.lower().startswith('y'):
            out.write("No action taken.\n")
            proceed = False

    return proceed


class Command(BaseCommand):
    help = ('Adds, updates, deletes items in an index, committing changes and '
            'optimizing it, if requested.')

    def __init__(self, *args, **kwargs):
        super(Command, self).__init__(*args, **kwargs)
        self.solr_url = None
        self.si = None
        self.verbosity = None
        self.options = []
        self.type = None
        self.noinput = None

    def add_arguments(self, parser):
        parser.add_argument(
            '--type',
            type=valid_obj_type,
            required=True,
            help='Because the Solr indexes are loosely bound to the database, '
                 'commands require that the correct model is provided in this '
<<<<<<< HEAD
                 'argument. Current choices are "audio", "opinions", or '
                 '"people".'
=======
                 'argument. Current choices are "audio", "opinions" and '
                 '"dockets".'
>>>>>>> 0c319753
        )
        parser.add_argument(
            '--solr-url',
            required=True,
            type=str,
            help='When swapping cores, it can be valuable to use a temporary '
                 'Solr URL, overriding the default value that\'s in the '
                 'settings, e.g., http://127.0.0.1:8983/solr/swap_core'
        )
        parser.add_argument(
            '--noinput',
            action='store_true',
            help="Do NOT prompt the user for input of any kind. Useful in "
                 "tests, but can disable important warnings."
        )

        actions_group = parser.add_mutually_exclusive_group()
        actions_group.add_argument(
            '--update',
            action='store_true',
            default=False,
            help='Run the command in update mode. Use this to add or update '
                 'items.'
        )
        actions_group.add_argument(
            '--delete',
            action='store_true',
            default=False,
            help='Run the command in delete mode. Use this to remove  items '
                 'from the index. Note that this will not delete items from '
                 'the index that do not continue to exist in the database.'
        )

        parser.add_argument(
            '--optimize',
            action='store_true',
            default=False,
            help='Run the optimize command against the current index after '
                 'any updates or deletions are completed.'
        )
        parser.add_argument(
            '--do-commit',
            action='store_true',
            default=False,
            help='Performs a simple commit and nothing more.'
        )

        act_upon_group = parser.add_mutually_exclusive_group()
        act_upon_group.add_argument(
            '--everything',
            action='store_true',
            default=False,
            help='Take action on everything in the database',
        )
        act_upon_group.add_argument(
            '--query',
            help='Take action on items fulfilling a query. Queries should be '
                 'formatted as Python dicts such as: "{\'court_id\':\'haw\'}"'
        )
        act_upon_group.add_argument(
            '--items',
            type=int,
            nargs='*',
            help='Take action on a list of items using a single '
                 'Celery task'
        )
        act_upon_group.add_argument(
            '--datetime',
            type=valid_date_time,
            help='Take action on items newer than a date (YYYY-MM-DD) or a '
                 'date and time (YYYY-MM-DD HH:MM:SS)'
        )

    def handle(self, *args, **options):
        self.verbosity = int(options.get('verbosity', 1))
        self.solr_url = options['solr_url']
        self.si = sunburnt.SolrInterface(self.solr_url, mode='rw')
        self.options = options
        self.type = options['type']
        self.noinput = options['noinput']

        if options['update']:
            if self.verbosity >= 1:
                self.stdout.write('Running in update mode...\n')
            if options.get('everything'):
                self.add_or_update_all()
            elif options.get('datetime'):
                self.add_or_update_by_datetime(options['datetime'])
            elif options.get('query'):
                self.stderr.write("Updating by query not implemented.")
                sys.exit(1)
            elif options.get('items'):
                self.add_or_update(*options['items'])

        elif options.get('delete'):
            if self.verbosity >= 1:
                self.stdout.write('Running in deletion mode...\n')
            if options.get('everything'):
                self.delete_all()
            elif options.get('datetime'):
                self.delete_by_datetime(options['datetime'])
            elif options.get('query'):
                self.delete_by_query(options['query'])
            elif options.get('items'):
                self.delete(*options['items'])

        elif options.get('do_commit'):
            self.commit()

        elif options.get('optimize'):
            self.optimize()

        else:
            self.stderr.write('Error: You must specify whether you wish to '
                              'update, delete, commit, or optimize your '
                              'index.\n')
            sys.exit(1)

    def _chunk_queryset_into_tasks(self, items, count, chunksize=5000,
                                   bundle_size=250):
        """Chunks the queryset passed in, and dispatches it to Celery for
        adding to the index.

        Potential performance improvements:
         - Postgres is quiescent when Solr is popping tasks from Celery,
           instead, it should be fetching the next 1,000
        """
        processed_count = 0
        subtasks = []
        item_bundle = []
        for item in items:
            last_item = (count == processed_count + 1)
            if self.verbosity >= 2:
                self.stdout.write('Indexing item %s' % item.pk)

            item_bundle.append(item)
            if (len(item_bundle) >= bundle_size) or last_item:
                # Every bundle_size documents we create a subtask
                subtasks.append(
                    add_or_update_items.subtask((item_bundle, self.solr_url))
                )
                item_bundle = []
            processed_count += 1

            if (len(subtasks) >= chunksize) or last_item:
                # Every chunksize items, we send the subtasks for processing
                job = TaskSet(tasks=subtasks)
                job.apply_async().join()
                subtasks = []

            if (processed_count % 50000 == 0) or last_item:
                # Do a commit every 50000 items, for good measure.
                self.stdout.write("...running commit command...")
                self.si.commit()

            sys.stdout.write("\rProcessed {}/{} ({:.0%})".format(
                processed_count,
                count,
                processed_count * 1.0 / count,
            ))
            self.stdout.flush()
        self.stdout.write('\n')

    @print_timing
    def delete(self, items):
        """
        Given an item, creates a Celery task to delete it.
        """
        self.stdout.write("Deleting items(s): %s\n" % items)
        delete_items.delay(items, self.solr_url)

    def delete_all(self):
        """
        Deletes all items from the database.
        """
        count = self.si.raw_query(
            **{'q': '*:*', 'caller': 'cl_update_index:delete_all', }).count()

        if proceed_with_deletion(self.stdout, count, self.noinput):
            self.stdout.write('Removing all items from your index because '
                              'you said so.\n')
            self.stdout.write('  Marking all items as deleted...\n')
            self.si.delete_all()
            self.stdout.write('  Committing the deletion...\n')
            self.si.commit()
            self.stdout.write('\nDone. The index located at: %s\n'
                              'is now empty.\n' % self.solr_url)

    @print_timing
    def delete_by_datetime(self, dt):
        """
        Given a datetime, deletes all items in the index newer than that time.

        Relies on the items still being in the database.
        """
        qs = self.type.objects.filter(
            date_created__gt=dt
        ).values_list(
            'pk',
            flat=True,
        )
        count = qs.count()
        if proceed_with_deletion(self.stdout, count, self.noinput):
            self.stdout.write("Deleting all item(s) newer than %s\n" % dt)
            self.si.delete(list(qs))
            self.si.commit()

    @print_timing
    def delete_by_query(self, query):
        """
        Given a query, deletes all the items that match that query.
        """
        query_dict = ast.literal_eval(query)
        count = self.si.query(self.si.Q(**query_dict)).count()
        if proceed_with_deletion(self.stdout, count, self.noinput):
            self.stdout.write("Deleting all item(s) that match the query: "
                              "%s\n" % query)
            self.si.delete(queries=self.si.Q(**query_dict))
            self.si.commit()

    @print_timing
    def add_or_update(self, *items):
        """
        Given an item, adds it to the index, or updates it if it's already
        in the index.
        """
        self.stdout.write("Adding or updating item(s): %s\n" % list(items))
        # Use Celery to add or update the item asynchronously
        if self.type == Opinion:
            add_or_update_opinions.delay(items)
        elif self.type == Audio:
            add_or_update_audio_files.delay(items)

    @print_timing
    def add_or_update_by_datetime(self, dt):
        """
        Given a datetime, adds or updates all items newer than that time.
        """
        self.stdout.write("Adding or updating items(s) newer than %s\n" % dt)
        qs = self.type.objects.filter(date_created__gte=dt)
        items = queryset_generator(qs, chunksize=5000)
        count = qs.count()
        self._chunk_queryset_into_tasks(items, count)

    @print_timing
    def add_or_update_all(self):
        """
        Iterates over the entire corpus, adding it to the index. Can be run on
        an empty index or an existing one.

        If run on an existing index, existing items will be updated.
        """
        self.stdout.write("Adding or updating all items...\n")
<<<<<<< HEAD
        if self.type == Person:
            q = self.type.objects.filter(is_alias_of=None)
=======
        if self.type == Docket:
            # For now, only put RECAP dockets in search
            q = self.type.objects.filter(source=Docket.RECAP)
>>>>>>> 0c319753
        else:
            q = self.type.objects.all()
        items = queryset_generator(q, chunksize=5000)
        count = q.count()
        self._chunk_queryset_into_tasks(items, count)

    @print_timing
    def optimize(self):
        """Runs the Solr optimize command.

        This wraps Sunburnt, which wraps Solr, which wraps Lucene!
        """
        self.stdout.write('Optimizing the index...')
        self.si.optimize()
        self.stdout.write('done.\n')

    def commit(self):
        """Runs a simple commit command.
        """
        self.si.commit()<|MERGE_RESOLUTION|>--- conflicted
+++ resolved
@@ -5,12 +5,8 @@
 from cl.lib.argparse_types import valid_date_time, valid_obj_type
 from cl.lib.db_tools import queryset_generator
 from cl.lib.timer import print_timing
-<<<<<<< HEAD
+from cl.search.models import Opinion, Docket
 from cl.people_db.models import Person
-from cl.search.models import Opinion
-=======
-from cl.search.models import Opinion, Docket
->>>>>>> 0c319753
 from cl.search.tasks import (delete_items, add_or_update_audio_files,
                              add_or_update_opinions, add_or_update_items)
 from celery.task.sets import TaskSet
@@ -64,13 +60,8 @@
             required=True,
             help='Because the Solr indexes are loosely bound to the database, '
                  'commands require that the correct model is provided in this '
-<<<<<<< HEAD
-                 'argument. Current choices are "audio", "opinions", or '
-                 '"people".'
-=======
-                 'argument. Current choices are "audio", "opinions" and '
-                 '"dockets".'
->>>>>>> 0c319753
+                 'argument. Current choices are "audio", "opinions", "people", '
+                 'and "dockets".'
         )
         parser.add_argument(
             '--solr-url',
@@ -324,14 +315,10 @@
         If run on an existing index, existing items will be updated.
         """
         self.stdout.write("Adding or updating all items...\n")
-<<<<<<< HEAD
         if self.type == Person:
             q = self.type.objects.filter(is_alias_of=None)
-=======
-        if self.type == Docket:
-            # For now, only put RECAP dockets in search
+        elif self.type == Docket:
             q = self.type.objects.filter(source=Docket.RECAP)
->>>>>>> 0c319753
         else:
             q = self.type.objects.all()
         items = queryset_generator(q, chunksize=5000)
