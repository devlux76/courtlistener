--- conflicted
+++ resolved
@@ -1,39 +1,15 @@
 {% load text_filters %}
 {% load waffle_tags %}
 <ul>
-<<<<<<< HEAD
   {% for opinion in opinions %}
       <li>
-          <a href="{{ opinion.absolute_url }}?{{ request.META.QUERY_STRING }}">
+        <a href="{{ opinion.absolute_url }}{% querystring %}">
               {% with opinion.title as title  %}
                 {{ opinion.caseName|default:title|default_if_none:"N/A"|safe|truncatewords:10|v_wrapper }}
               {% endwith %}
           </a>
       </li>
   {% endfor %}
-=======
-  {% flag "o-es-active" %}
-    {% for opinion in opinions.object_list %}
-        <li>
-            <a href="{{ opinion.absolute_url }}{% querystring %}">
-                {% with opinion.title as title  %}
-                  {{ opinion.caseName|default:title|default_if_none:"N/A"|safe|truncatewords:10|v_wrapper }}
-                {% endwith %}
-            </a>
-        </li>
-    {% endfor %}
-  {% else %}
-    {% for opinion in opinions %}
-        <li>
-            <a href="{{ opinion.absolute_url }}{% querystring %}">
-                {% with opinion.title as title  %}
-                  {{ opinion.caseName|default:title|default_if_none:"N/A"|safe|truncatewords:10|v_wrapper }}
-                {% endwith %}
-            </a>
-        </li>
-    {% endfor %}
-  {% endflag %}
->>>>>>> ece5ea5b
 </ul>
 <p>
     <a href="{{ full_list_url }}" class="btn btn-default">
