import random

from django import template
from django.core.exceptions import ValidationError
from django.template import Context
from django.utils.formats import date_format
from django.utils.html import format_html
from django.utils.http import urlencode
from django.utils.safestring import SafeString, mark_safe

register = template.Library()


@register.simple_tag(takes_context=True)
def get_full_host(context, username=None, password=None):
    """Return the current URL with the correct protocol and port.

    No trailing slash.

    :param context: The template context that is passed in.
    :type context: RequestContext
    :param username: A HTTP Basic Auth username to show in the URL
    :type username: str
    :param password: A HTTP Basic Auth password to show in the URL
    :type password: str
    """
    if any([username, password]):
        assert all([username, password]), (
            "If a username is provided, a "
            "password must also be provided and "
            "vice versa."
        )
    r = context.get("request")
    if r is None:
        protocol = "http"
        domain_and_port = "courtlistener.com"
    else:
        protocol = "https" if r.is_secure() else "http"
        domain_and_port = r.get_host()

    return mark_safe(
        "{protocol}://{username}{password}{domain_and_port}".format(
            protocol=protocol,
            username="" if username is None else username,
            password="" if password is None else f":{password}@",
            domain_and_port=domain_and_port,
        )
    )


@register.simple_tag(takes_context=True)
def get_canonical_element(context: Context) -> SafeString:
    href = f"{get_full_host(context)}{context['request'].path}"
    return format_html(
        '<link rel="canonical" href="{}" />',
        href,
    )


@register.simple_tag(takes_context=False)
def granular_date(
    obj, field_name, granularity=None, iso=False, default="Unknown"
):
    """Return the date truncated according to its granularity.

    :param obj: The object to get the value from
    :param field_name: The attribute to be converted to a string.
    :param granularity: The granularity to perform. If None, we assume that
        getattr(obj, 'date_%s_field_name') will work.
    :param iso: Whether to return an iso8601 date or a human readable one.
    :return: A string representation of the date.
    """
    from cl.people_db.models import (
        GRANULARITY_DAY,
        GRANULARITY_MONTH,
        GRANULARITY_YEAR,
    )

    if not isinstance(obj, dict):
        # Convert it to a dict. It's easier to convert this way than from a dict
        # to an object.
        obj = obj.__dict__

    d = obj.get(field_name, None)
    if granularity is None:
        date_parts = field_name.split("_")
        granularity = obj[f"{date_parts[0]}_granularity_{date_parts[1]}"]

    if not d:
        return default
    if iso is False:
        if granularity == GRANULARITY_DAY:
            return date_format(d, format="F j, Y")
        elif granularity == GRANULARITY_MONTH:
            return date_format(d, format="F, Y")
        elif granularity == GRANULARITY_YEAR:
            return date_format(d, format="Y")
    else:
        if granularity == GRANULARITY_DAY:
            return date_format(d, format="Y-m-d")
        elif granularity == GRANULARITY_MONTH:
            return date_format(d, format="Y-m")
        elif granularity == GRANULARITY_YEAR:
            return date_format(d, format="Y")

    raise ValidationError(
        "Fell through date granularity template tag. This could mean that you "
        "have a date without an associated granularity. Did you apply the "
        "validation rules? Is full_clean() getting called in your save() "
        "method?"
    )


@register.filter
def get(mapping, key):
    """Emulates the dictionary get. Useful when keys have spaces or other
    punctuation."""
    return mapping.get(key, "")


@register.simple_tag
def random_int(a: int, b: int) -> int:
    return random.randint(a, b)


<<<<<<< HEAD
@register.filter
def page_prev_range(page_obj, num=5):
    if not page_obj.has_previous():
        return ""
    first = max(page_obj.number - num, 1)
    return range(first, page_obj.number)


@register.filter
def page_next_range(page_obj, num=5):
    if not page_obj.has_next():
        return ""
    last = min(page_obj.paginator.num_pages, page_obj.number + num)
    return range(page_obj.number + 1, last + 1)


=======
>>>>>>> 685d81ab
# sourced from: https://stackoverflow.com/questions/2272370/sortable-table-columns-in-django
@register.simple_tag
def url_replace(request, value):
    field = "order_by"
    dict_ = request.GET.copy()
    if field in dict_.keys():
        if dict_[field].startswith("-") and dict_[field].lstrip("-") == value:
            dict_[field] = value  # desc to asc
        elif dict_[field] == value:
<<<<<<< HEAD
            dict_[field] = "-" + value
=======
            dict_[field] = f"-{value}"
>>>>>>> 685d81ab
        else:  # order_by for different column
            dict_[field] = value
    else:  # No order_by
        dict_[field] = value
    return urlencode(sorted(dict_.items()))


@register.simple_tag
def sort_caret(request, value) -> SafeString:
    current = request.GET.get("order_by", "*UP*")
    caret = '&nbsp;<i class="gray fa fa-angle-up"></i>'
<<<<<<< HEAD
    if current == value or current == "-" + value:
=======
    if current == value or current == f"-{value}":
>>>>>>> 685d81ab
        if current.startswith("-"):
            caret = '&nbsp;<i class="gray fa fa-angle-down"></i>'
    return mark_safe(caret)<|MERGE_RESOLUTION|>--- conflicted
+++ resolved
@@ -123,7 +123,6 @@
     return random.randint(a, b)
 
 
-<<<<<<< HEAD
 @register.filter
 def page_prev_range(page_obj, num=5):
     if not page_obj.has_previous():
@@ -140,8 +139,6 @@
     return range(page_obj.number + 1, last + 1)
 
 
-=======
->>>>>>> 685d81ab
 # sourced from: https://stackoverflow.com/questions/2272370/sortable-table-columns-in-django
 @register.simple_tag
 def url_replace(request, value):
@@ -151,11 +148,7 @@
         if dict_[field].startswith("-") and dict_[field].lstrip("-") == value:
             dict_[field] = value  # desc to asc
         elif dict_[field] == value:
-<<<<<<< HEAD
-            dict_[field] = "-" + value
-=======
             dict_[field] = f"-{value}"
->>>>>>> 685d81ab
         else:  # order_by for different column
             dict_[field] = value
     else:  # No order_by
@@ -167,11 +160,7 @@
 def sort_caret(request, value) -> SafeString:
     current = request.GET.get("order_by", "*UP*")
     caret = '&nbsp;<i class="gray fa fa-angle-up"></i>'
-<<<<<<< HEAD
-    if current == value or current == "-" + value:
-=======
     if current == value or current == f"-{value}":
->>>>>>> 685d81ab
         if current.startswith("-"):
             caret = '&nbsp;<i class="gray fa fa-angle-down"></i>'
     return mark_safe(caret)