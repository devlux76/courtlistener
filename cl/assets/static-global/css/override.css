/* --------------------------------------------------------------------------
Sets up all the overrides or additional CSS that the site uses.
---------------------------------------------------------------------------*/
::-moz-selection {
  background: #B53C2C;
  color: #fff;
  text-shadow: none;
}

::selection {
  background: #B53C2C;
  color: #fff;
  text-shadow: none;
}

.navbar-brand {
  padding: 16px 15px 16px 15px;
  height: 140px;
}

/* CSS for the new full SVG CL logo */
.cl-full-logo {
    height: 115px;
    display: block;
}
.cl-full-logo .free-law-link{
  fill: transparent;
}
.cl-full-logo .cls-1 {
  fill: #B53C2C;
}
.cl-full-logo .cls-1, .cls-2, .cls-3, .cls-4 {
  stroke-width: 0px;
}
.cl-full-logo .cls-2 {
  fill: #968f7f;
}
.cl-full-logo .cls-3 {
  fill: #fff;
}
.cl-full-logo .cls-4 {
  fill: #848582;
}

header {
  margin-bottom: 30px;
}

.navbar {
  margin-bottom: 0;
  border-right: none;
  border-bottom-color: #e7e7e7;
  border-left: none;
}

.navbar-brand > img {
  display: block;
  margin: 0 0 0 -1px; /* visually compensate for leading edge 'C' */
}

.navbar-toggle {
  margin-bottom: 0;
}

.navbar-default .navbar-nav > li a {
  padding-top: 13px;
  padding-bottom: 10px;
  border-bottom: 3px solid transparent;
  color: #555555;
}

.navbar-default .navbar-nav > li form button{
  padding: 13px 20px 10px;
  color: #555555;
}

.navbar-default .navbar-nav > li.active a {
  background-color: transparent;
  border-bottom-color: #B53C2C;
}

.subnav {
  min-height: 0;
  border-top: 0;
}

.subnav .navbar-nav {
  margin: 0;
}

.subnav .navbar-nav > li {
  float: left;
}

#navbar-r > a:after {
  content: "PACER";
  display: block;
  position: absolute;
  top: 25px;
  left: 14px;
  color: gray;
  opacity: 0;
  transform: skewX(0deg) rotate(180deg) translateX(0px);
  transition: opacity .4s, transform .4s;
}

#navbar-r:hover > a:after {
  opacity: 1;
  transform: skewX(20deg) rotate(180deg) translateX(-3px);
  backface-visibility: hidden; /* Fixes jumpy transition */
}

.navbar-default .navbar-nav > li > a.donate,
.navbar-default .navbar-nav > .active > a.donate,
.navbar-default .navbar-nav > .active > a.donate:focus {
  color: #B53C2C;
  background-color: transparent;
  font-weight: bold;
  font-size: 110%;
}

.navbar-default .navbar-nav > .active > a.donate:hover {
  background-color: #e7e7e7;
  color: #B53C2C;
}

.navbar-default .navbar-nav > li > a.donate:hover {
  color: #d90c0c;
}

.nav .open > a,
.nav .open > a:hover,
.nav .open > a:focus {
  border-color: transparent;
}

.navbar-default .navbar-nav .dropdown-menu > li > a,
.navbar-default .navbar-nav .dropdown-menu > li > a:hover,
.navbar-default .navbar-nav .dropdown-menu > li > a:focus {
  border-color: transparent;
}

#search-results {
  margin-top: 23px;
}

#search-results article {
  padding-top: 10px;
}

/* Make anchor targets in tables have a special color. */
.table-hover > tbody > tr:target {
  background-color: #f5f5f5;
}

/* Standard target color. */
*:target {
    -webkit-animation: target-fade 3s;
    -moz-animation: target-fade 3s;
    -o-animation: target-fade 3s;
    animation: target-fade 3s;
}

@-webkit-keyframes target-fade {
    from { background-color: lightyellow; }
    to { background-color: transparent; }
}

@-moz-keyframes target-fade {
    from { background-color: lightyellow; }
    to { background-color: transparent; }
}

@-o-keyframes target-fade {
    from { background-color: lightyellow; }
    to { background-color: transparent; }
}

@keyframes target-fade {
    from { background-color: lightyellow; }
    to { background-color: transparent; }
}

.alt {
  color: #666;
  font-family: "Warnock Pro", "Book Antiqua", Georgia, serif;
  font-style: italic;
  font-weight: normal;
}

.caps {
  font-variant: small-caps;
  letter-spacing: 1px;
  text-transform: lowercase;
  font-weight: bold;
  padding: 0 2px;
}

.tooltip {
  text-transform: none;
}

.dotted {
  text-decoration: dotted underline gray;
}

.flex {
  display: flex;
}

.flex-column {
  flex-direction: column;
}

ul.outdent {
  padding-left: 20px;
}

a.button:active {
  background-color: #6299c5;
  /* border:1px solid #6299c5; */
  color: #fff;
}

.shadow {
  box-shadow: 2px 2px 5px #000000;
}

#main-query-box {
  transition: all 0.5s ease;
  margin-bottom: 4em;
  margin-top: 4em;
}

.filter-box #main-query-box {
  margin-bottom: 0;
  margin-top: 0;
  padding-bottom: 1rem;
}
.filter-box #main-query-box .input-group {
    vertical-align: middle;
    display: flex;
}

@media (max-width: 767px) {
  .cl-full-logo{
    height: 90px;
  }
  .navbar-brand {
    height: 115px;
  }
  .navbar-default .navbar-nav > li form button{
    padding: 5px 15px 5px 25px;
    color: #777777;
  }

  #homepage #main-query-box {
    margin-bottom: 2em;
  }

  #main-query-box #id_q, #main-query-box #id_full_citation {
    width: 250px;
  }

  #main-query-box .input-group {
    display: inline-table;
    vertical-align: middle;
  }

  #main-query-box .input-group-btn {
    width: auto;
  }

  #main-query-box .form-group {
    display: inline-block;
    margin-bottom: 0;
    vertical-align: middle;
  }

  .headshot { /* shrink photos on about page for phone size*/
    height: 135px;
    width: 135px;
  }

  #court-picker-tabs {
    padding-top: 15px;
  }

  #donate-image {
    text-align: center;
    margin: 1em auto;
  }

  #by-line {
    text-align: center;
  }

  .dl-horizontal dd {
    margin-left: 15px;
  }

  .broken-email-banner {
    padding-right: 0px;
  }

  .broken-email-banner .navbar-text {
    float: left;
  }
}

@media (min-width: 768px) {
  #main-query-box #id_q {
    width: 400px;
  }

  .filter-box #main-query-box .input-group-btn {
    width: auto;
  }

  #above-main-query {
    margin-top: 6em;
  }

  #advanced-search {
    margin-bottom: 6em;
  }

  #advanced-search p:not(:first-child) {
    margin-top: 1.5em;
  }

  #court-picker-tabs {
    text-align: right;
  }

  .dl-horizontal dt {
    white-space: normal;
    width: 100px;
  }

  .dl-horizontal dd {
    margin-left: 120px;
  }

  .filter-box #de-filter-search{
  font-size: 12px;
  }

  #de-filter-search::placeholder{
    font-size: 12px;
  }

}

@media (min-width: 992px) {
  #main-query-box #id_q, #main-query-box #id_full_citation {
    width: 600px;
  }

  .filter-box #main-query-box {
  padding-bottom: 0;
  }

  .lg-v-offset-below-3 {
    padding-bottom: 40px;
  }

  .col-md-offset-half {
    margin-left: 4.166666666%;
  }
}

@media (min-width: 1200px) {
  #main-query-box #id_q, #main-query-box #id_full_citation {
    width: 800px;
  }
}

.bottom {
  margin-bottom: 0;
  padding-bottom: 0;
}

.top {
  margin-top: 0;
  padding-top: 0;
}

.x-large {
  font-size: 25px;
}

.large {
  font-size: 21px;
}

.medium {
  font-size: 15px;
}

.btn-xl {
  padding: 15px 22px;
  font-size: 20px;
  border-radius: 9px;
}

.btn-close {
  padding-left: 3px;
  padding-right: 3px;
}

#jurisdiction-count {
  -webkit-transition: all 0.5s ease;
  -moz-transition: all 0.5s ease;
  -o-transition: all 0.5s ease;
  transition: all 0.5s ease;
}

.container > .content {
  margin-bottom: 4em;
}

.container > .base-newsletter {
  background-color: #e5ecf9;
  border-top: 1px solid #c8d7f2;
  padding: 10px;
}

.container > footer {
  padding-top: 2em;
  border-top: 1px solid #dddddd;
}

.footer-item {
  margin-bottom: 0.4em;
  font-size: 120%;
  line-height: 1.2em;
}

#by-line {
  margin: 1em 0;
}

#by-line a {
  color: gray;
  text-decoration: underline;
}

#social-container {
  display: block;
  background: none;
  /*width: 200px; */
  margin: 2em auto;
}

#social-container a {
  margin-right: 0.75em;
}

#social-container .fa-lg:hover i.fa-circle {
  color: #6683b7;
}

/* General class shortcuts */
.inline {
  display: inline;
}

.inline-block {
  display: inline-block;
}

.bold {
  font-weight: bold;
}

.striken {
  text-decoration: line-through;
  color: gray;
}

.no-underline,
.no-underline:hover,
.no-underline:active,
.no-underline:focus {
  text-decoration: none;
}

a.black-link,
a.black-link:hover,
a.black-link:active,
a.black-link:focus {
  color: #333333;
}

.gray, .grey {
  color: gray;
}

.gold {
  color: gold;
}

.red {
  color: #8a1f11;
}

.green {
  color: green;
}

.white-background {
  background-color: white;
}

.align-top {
  vertical-align: top;
}

.table > tbody > tr > td.align-middle {
  vertical-align: middle;
}

.left {
  float: left;
}

.center {
  text-align: center;
}

.right {
  text-align: right;
}

.float-right { /* replace with text-right? */
  float: right;
}

.nowrap {
  white-space: nowrap;
}
.tall {
  max-height: 740px;
}

.round-bottom {
  -webkit-border-bottom-right-radius: 6px;
  -webkit-border-bottom-left-radius: 6px;
  border-bottom-right-radius: 6px;
  border-bottom-left-radius: 6px;
}

.pointer, .cursor, label {
  cursor: pointer;
  cursor: hand;
}

.open_buy_acms_modal.cursor{
  cursor: pointer;
}

.cursor-help {
  cursor: help;
}

mark {
  /* Needs extra declarations for old browsers */
  background-color: #ffffbf;
  padding: 0;
}

.no-gutter {
  margin-left: -15px;
  margin-right: -15px;
}

/* For adding vertical whitespace */
.v-offset-above-1 {
  margin-top: 10px;
}

.v-offset-above-2 {
  margin-top: 20px;
}

.v-offset-above-3 {
  margin-top: 40px;
}

.v-offset-above-4 {
  margin-top: 60px;
}

.v-offset-above-5 {
  margin-top: 80px;
}

.v-offset-above-6 {
  margin-top: 100px;
}

.v-offset-above-7 {
  margin-top: 150px;
}

.v-offset-below-1 {
  margin-bottom: 10px;
}

.v-offset-below-2 {
  margin-bottom: 20px;
}

.v-offset-below-3 {
  margin-bottom: 40px;
}

.v-offset-below-4 {
  margin-bottom: 60px;
}

.v-offset-below-5 {
  margin-bottom: 80px;
}

.v-offset-below-6 {
  margin-bottom: 100px;
}

.v-offset-below-7 {
  margin-bottom: 150px;
}

.radio-list ul {
  /* Django creates radio items as a list, but they need to be wrapped in a
     div with class "radio-list" then this style will make them look normal */
  list-style-type: none;
  padding-left: 0;
}

.serif {
  font-family: "Warnock Pro", "Palatino", "Book Antiqua", Georgia, serif;
}

.serif-text {
  font-family: Georgia, "Times New Roman", Times, serif;
  font-size: 15px;
  letter-spacing: 0.2px;
}

.meta-data-header {
  font-weight: bold;
}

.meta-data-value {
  margin-right: 2em;
}

.select-all {
  user-select: all;
}

/* layout */
body {
  background-color: #E9E8E8;
}

.container {
  background-color: white;
  border-left: 1px solid #c2c2c2;
  border-bottom: 1px solid #c2c2c2;
  border-right: 1px solid #c2c2c2;
}

#id_q, #de-filter-search, #id_full_citation {
  border-color: #a6a6a6 #a6a6a6 #a6a6a6 #a6a6a6;
  border-style: solid none solid solid;
  border-width: 1px 0px 1px 1px;
  margin: 0;
  font-size: 16px;
  transition: all 0.5s ease;
  /* Adjust to the right and set blur of 1px  */
  box-shadow: inset 1px 1px 1px rgba(0, 0, 0, 0.075);
}

#search-form .input-group-addon-blended {
  background-color: inherit;
  border-top: 1px solid;
  border-bottom: 1px solid;
  border-left: 0;
  border-color: #a6a6a6 transparent;
  /* Adjust to the left and set blur of 1px. This eliminates a tiny line
     between the input box and this box */
  box-shadow: inset -1px 1px 1px rgba(0, 0, 0, 0.075);
  padding: 0.5em 1em 0.5em 0;
}

#advanced {
  color: black;
}

#scrollable-jurisdictions {
  overflow-y: scroll;
  height: 500px;
}

/* New case view styling, including citations */
#default-text pre, .plaintext .citation {
  background-color: transparent;
  margin: 0;
  padding: 0;
  border: 0;
  font-weight: inherit;
  font-style: inherit;
  font-size: 100%;
  font-family: "andale mono", "lucida console", monospace;
  vertical-align: baseline;
  white-space: pre;
}

/* cited by sidebar list styling */
div.shown {
  padding-top: 5px;
}

div.shown ul {
  margin: 0;
  padding: 0 0 0 17px;
}

/* cited by and authorities styling */
#authorities hr,
#all-summaries hr,
#cited-by hr,
#visualizations hr,
#recommendations hr {
  margin-bottom: 2px;
}

#authorities ul,
#all-summaries ul,
#docket-list ul,
#cited-by ul,
#visualizations ul,
#recommendations ul,
#citation-redirect ul,
#referers ul {
  padding: 0;
  margin: 0 0 1.5em 0;
}

#authorities ul li,
#all-summaries ul li,
#cited-by ul li,
#visualizations ul li,
#recommendations ul li,
#citation-redirect ul li,
#referers ul li {
  list-style-type: none;
  padding: 3px 0 2px 0;
  border-bottom: 1pt solid #DDD;
}

#docket-list > ul > li {
  /* Use > b/c we don't want rule applying to drop downs */
  list-style-type: none;
  padding: 3px 0 5px 0;
}

#summaries ul {
  padding-inline-start: 15px;
  border-bottom: 1pt solid #DDD;
}

#summaries li {
  padding-bottom: 5px;
}

.bullet-tail:after {
  content: " \2022";
  padding: 0.5em;
}

.bullet-tail:last-child:after {
  content: none;
}

.group-summaries {
  padding: 0 1em 0 1em !important;
}

.summary-group-metadata {
  padding-top: 5px;
}

.toggle-group-summaries {
  padding: 0;
}

.toggle-group-summaries:focus {
  outline: none;
}

[aria-expanded="false"] > .expanded,
[aria-expanded="true"] > .collapsed {
  display: none;
}

.citation-name {
  font-size: 1.2em;
}

input.bottom {
  margin-bottom: 0;
}

#sidebar {
  margin-top: 6px;
}

.sidebar-section {
  margin-bottom: 3em;
}

.sidebar-section h3 {
  margin-bottom: 0.6em;
  margin-top: 0;
  border-bottom: 1px solid #ddd;
}

.sidebar-section h3 > span {
  padding: 0.5em 0 0.1em;
  line-height: 1.4em;
}

.sidebar-section h3 > .edit {
  font-size: 1.2ex;
  font-weight: normal;
}

div.sidebar-checkbox {
  padding-top: 2px;
  padding-bottom: 2px;
}

div.sidebar-checkbox label {
  display: block;
  padding-left: 22px;
}

div.sidebar-checkbox input {
  width: 13px;
  height: 13px;
  padding: 0;
  margin: 0 0 0 5px;
  vertical-align: bottom;
  position: relative;
  top: 1px;
  overflow: hidden;
}

input.court-checkbox, input.status-checkbox {
  top: 0;
}

#citation-count {
  float: right;
}

#slider-range {
  margin: 0.5em;
}

/* Results page */
#id_q:focus {
  outline-style: none;
}

#new-search-chooser {
  float: right;
}

.nojs #sidebar-search-form {
  display: none;
}

#pagination-left {
  float: left;
  width: 200px;
}

#pagination-center {
  margin: auto;
  text-align: center;
}

#pagination-right {
  float: right;
  width: 200px;
  text-align: right;
}

/* Docket page */
#id_entry_gte, #id_entry_lte {
  width: 60px;
}

#id_filed_after, #id_filed_before {
  width: 95px;
}

#docket-entry-table .row {
  padding-top: 8px;
  border-bottom: 1px solid #dddddd;
}

.description-header,
.export-csv {
  padding: 0px;
}

#export-csv-error {
  padding: 5px 0px;
}

@media (min-width: 767px) {
  .export-csv {
    padding: 5px 10px;
  }
}
#docket-entry-table .recap-documents.row {
  padding-top: 0px;
  border-bottom: none;
}

.representation {
  margin-top: 8.5px;
}

.odd {
  background-color: #f5f5f5;
}

/* Docket entry page*/
.embed-responsive.embed-responsive-8by11 {
  padding-bottom: 80%;
}

/* Donations page */
#id_amount_other {
  float: none;
  margin-top: 0;
}

#how-much-donate-choices {
  padding-left: 2em;
}

#unconfirmed-email-warning {
  margin-top: 9px;
  margin-left: 5px;
}

/* Special case for Oregon, which has a name attr with a value of TOP on
   content that isn't a link. See example here:
   https://www.publications.ojd.state.or.us/docs/S054822.htm#TOP

   Idea here is to simply ignore the anchor element.
*/
a[name="TOP"]:focus, a[name="TOP"]:hover, a[name="TOP"] {
  text-decoration: none;
  color: #333;
}

a:focus, a:hover {
  color: #009;
}

a {
  color: #009;
}

a:visited.visitable {
  color: #9d11b3;
}

a.gray:hover, a.gray:focus, a.grey:hover, a.grey:focus {
  color: gray;
}

#share-links a:hover {
  text-decoration: none;
}


/* Display cases from Resource.org neatly */
#resource-org-text span.num {
  position: absolute;
  color: #999999;
}

#resource-org-text p.indent {
  position: relative;
  margin-left: 2em;
  margin-top: 1.5em;
}

#resource-org-text div.footnotes {
  border-top: 1px dotted black;
  padding-top: 1em;
}

/*Custom css to display Harvard content*/
/*The id that starts with A indicates a new line in the body of the text, sometimes the
information is on the same line and needs to be formatted to make the context resemble more
closely the content in the book*/
#headmatter > *[id^="A"] {
  margin-left: 5px;
}

#headmatter > div.footnotes > .footnote > p {
  margin-left: 2em;
}


#headmatter > div.footnotes {
  border-top: 1px dotted black;
  padding-top: 1em;
}

#headmatter > .footnotes > .footnote > a {
  color: #000099;
  font-size: 1em;
}

#headmatter > attorneys, docketnumbers, judges, footnotes, court, decisiondate {
  line-height: 2em;
  font-size: 14px;
}

#headmatter > parties {
  font-style: italic;
  line-height: 1em;
  font-size: 14px;
}

#headmatter > .footnotes > div.footnote {
   font-size: 12px;
}

#headmatter > * > span.star-pagination::after {
   left: -1.5em;
}

.harvard > opinion > div.footnotes > .footnote > p {
  margin-left: 2em;
}

.harvard > opinion > div.footnotes {
  border-top: 1px dotted black;
  padding-top: 1em;
}

.harvard > opinion > .footnotes > .footnote > a {
  color: #000099;
  position: absolute;
  font-size: 1em;
}

.harvard > opinion > p > a.footnote {
  border-bottom: 0;
  margin-bottom: 5px;
  color: #000099;
  vertical-align: super;
  font-size: .85em;
  font-weight: bold;
}

.harvard > opinion > author {
  line-height: 2em;
  font-size: 20px;
}

#resource-org-text div.prelims {
  background: none repeat scroll 0 0 #eeeeee;
  border: 1px solid #dddddd;
  padding-top: 1.5em;
}

#resource-org-text div.prelims p {
  position: relative;
  margin-left: 2em;
  margin-right: 2em;
  margin-top: 0;
}

#resource-org-text p.parties {
  text-align: center;
  font-size: 1.25em;
  font-weight: bold;
}

#resource-org-text div.footnote a.footnote {
  /* Needs proper color use */
  color: #000099;
  position: absolute;
}

#resource-org-text p a.footnote {
  /* make footnotes superscript */
  vertical-align: text-top;
  font-size: 70%;
  color: #000099;
}

/* End Resource.org display CSS */


/* Start lawbox display CSS */
#lawbox-text h1 {
  font-size: 1.25em;
  padding-top: 0.75em;
  padding-bottom: 0.75em;
  font-weight: bold;
}

#lawbox-text h2 {
  font-size: 1.25em;
  font-weight: bold;
}
#lawbox p {
  line-height: 2em;
  font-size: 16px;
}

span.star-pagination {
  color: #555555;
}

span.star-pagination::after {
  display: inline;
  position: relative;
  content: "•";
  float: left;
  left: -1em;
  font-size: 1em;
  color: #8a1f11;
  width: 0;
}

blockquote span.star-pagination::after {
  left: -2.5em;
}

/* End lawbox display CSS */


/* Disabled button formatting */
button[disabled]:active, button[disabled]:hover, button[disabled] {
  color: #bdbdbd;
  background-color: #F5F5F5;
  -moz-border-bottom-colors: none;
  -moz-border-image: none;
  -moz-border-left-colors: none;
  -moz-border-right-colors: none;
  -moz-border-top-colors: none;
  border-color: #EEEEEE #DEDEDE #DEDEDE #EEEEEE;
  border-right: 1px solid #DEDEDE;
  border-style: solid;
  border-width: 1px;
  cursor: default;
}

/* Save notes and modal box configs */
.modal {
  box-shadow: 2px 2px 5px #000000;
  border: 1px solid #dddddd;
}

.modal-content {
  padding: 1em;
}

#modal-court-picker {
  width: 95%;
  max-width: 950px;
}

#modal-court-picker p.inline {
  margin-left: 10px;
}

#modal-court-picker a.close {
  font-size: 2em;
  position: relative;
  top: -0.45em;
  padding: 0.3em 0.7em 0.1em;
  left: 0.4em;
}

#modal-court-picker label {
  font-weight: normal;
}

#modal-court-picker #tab-state .appeals-court {
  /* Indent appeals courts in the state tab. */
  margin-left: 15px;
}

#court-filter {
  float: left;
  width: 218px;
}

#modal-court-picker #court-picker-tabs li {
  /* Has very specific selector to beat specific one in Bootstrap */
  float: none;
  display: inline-block;
}

.nav-tabs a {
  text-transform: uppercase;
}

#modal-save-note .modal-dialog {
  width: 430px;
}

#modal-save-note textarea, #modal-save-note input {
  width: 404px !important;
}

#save-note-text-area {
  height: auto;
}

#modal-save-note .save-note-button {
  margin-right: 0;
}

#notes-bottom-section {
  margin-top: 5.5em;
}

#save-note-delete {
  margin-bottom: 0.3em;
}

#notes-buttons {
  position: absolute;
  right: 1em;
  bottom: 0.3em;
}

/* Tables on settings pages */
.settings-table {
  border-collapse: collapse;
}

.settings-table th {
  border-width: 0 0 1px 0;
  border-style: solid;
  border-color: gray;
}

.settings-table tr {
  border-width: 0 0 1px 0;
  border-style: dotted;
  border-color: gray;
}

.settings-table tr:last-child {
  border-width: 0;
}

.settings-table tbody tr:hover {
  background-color: #f0f0f0;
}

#copy-input {
  width: 118px;
}

.help-block {
  color: #8a1f11;
}

/* Visualization CSS */
body.embed {
  background-color: white;
}

body.embed div.container {
  border: 0 none;
  margin: 0;
}

body.embed div#title-block {
  margin-bottom: 0;
}

body.embed .plottable .axis text {
  font-size: 10px;
}

body.embed .plottable .label-area text,
body.embed .caseHoverText {
  font-size: 11px;
}

.caseHoverText {
  color: rgb(51, 51, 51);
  font-size: 14px;
  text-shadow: white 0 0 6px, white 0 0 6px, white 0 0 6px, white 0 0 6px;
}

.label-area .text-line {
  text-shadow: white 0 0 6px, white 0 0 6px, white 0 0 6px, white 0 0 6px;
}

.plottable .light-label .text-line {
  fill: #000;
}

.plottable-colors-0 {
  background-color: mediumpurple;
}

.plottable-colors-1 {
  background-color: orangered;
}

#table {
  overflow-y: auto;
  max-height: 450px;
}

#viz-page .tooltip-inner {
  text-align: left;
}

#viz-homepage #background-chart {
  position: absolute;
}

#viz-homepage #background-chart svg {
  filter: url(#blur);
  filter: blur(1px);
}

#viz-homepage .white-out {
  background-color: rgba(255, 255, 255, 0.65);
  z-index: 1;
  position: relative;
}

#coverageChart .bar-area {
  cursor: pointer;
}


/* Typeahead */
.twitter-typeahead .tt-query,
.twitter-typeahead .tt-hint {
  margin-bottom: 0;
}

.tt-menu {
  max-height: 150px;
  overflow-y: auto;
  margin-top: 2px;
  padding: 5px 0;
  background-color: #ffffff;
  border: 1px solid #cccccc;
  border: 1px solid rgba(0, 0, 0, 0.15);
  border-radius: 4px;
  -webkit-box-shadow: 0 6px 12px rgba(0, 0, 0, 0.175);
  box-shadow: 0 6px 12px rgba(0, 0, 0, 0.175);
  background-clip: padding-box;
}

.tt-suggestion {
  display: block;
  padding: 3px 20px;
}

.tt-suggestion:hover {
  color: #fff;
  background-color: #B53C2C;
}

.tt-suggestion.tt-is-under-cursor a {
  color: #fff;
}

.tt-suggestion p {
  margin: 0;
}

.twitter-typeahead, .tt-hint, .tt-input, .tt-menu {
  width: 100%;
}

#notes.markdown img {
  /* disable highlight border on images without height/width */
  border: 0;
}

.tag {
  display: inline-block;
  border-width: 1px;
  border-style: solid;
  border-color: #c8d7f2 transparent #c8d7f2 #c8d7f2;
  border-radius: .25em 0 0 .25em;
  padding: 0.1em 0.6em 0.1em 0.3em;
  margin-right: 0.8em;
  background-color: #e5ecf9;
  line-height: 1.2em;
}

.tag:after {
  content: "\25CF";
  position: absolute;
  display: inline-block;
  height: 1.2em;
  width: 1.17em;
  transform: rotate(45deg);
  color: white;
  text-indent: 0.3em;
  text-shadow: 0 0 1px #333;
  line-height: 1em;
  background-color: #e5ecf9;
  border-radius: 0.33em 0.33em 0.33em 1em;
  border-width: 1px;
  border-style: solid;
  border-color: #c8d7f2 #c8d7f2 transparent transparent;
}

/* Highlights images that need height/width */
img:not([width]):not([height]) {
  border: 2px solid red;
}

/* Tax specific css tweak*/
.footnotes > ul {
  padding: 0px;
}

.courtsummary {
  padding: 20px;
}

.courtcasedocbody > hr {
  display: none !important;
}

/* This ends up being the decision decided commentary in tax cases that
is right aligned in the reporters*/

emphasis {
  font-style: italic;
}

.fullcasename, .shortcasename, .docketnumber, .courtinfo {
  text-align: center;
}

/*New paragraphs are indented in tax reports*/
.caseopinions > div > bodytext > p {
  text-indent: 10px;
}

/* END Tax specific css tweak*/

/*Improve contrast on alert boxes*/
.alert-dismissible .navbar-text.lead, .alert-danger, .alert-warning,
.alert-danger .help-block {
  color: #333333;
}

.alert-dismissible .navbar-text {
  margin: 10px 0px;
}

.alert-dismissible .navbar-text p {
  margin-bottom: 0px;
}

.alert-dismissible .btn-default {
  border-color: #999999;
}

.h-captcha > div {
  color: #333333 !important;
  font-family: Helvetica;
}

/* Profile tabs styles */
.centered-tabs {
  display: inline-flex;
  width: 100%;
  justify-content: center;
}

.left-tabs {
  display: inline-flex;
  width: 100%;
  justify-content: left;
}

@media (max-width: 767px) {
  .centered-tabs {
    display: block;
    justify-content: left;
  }
}

.recap-email-toggle .toggle {
  width: 6rem;
}

.recap-email-toggle label {
  line-height: 10px;
}

/* END Profile tabs styles */

/* Webhooks styles */
.webhooks .panel-body {
  padding: 0px;
}

.webhooks .panel-heading {
  background-color: white;
}

.empty-webhooks {
  padding: 1rem;
}

.justify-content-end {
  justify-content: flex-end;
}

.justify-content-between {
  justify-content: space-between;
}


.justify-content-center{
  justify-content: center;
}

.align-items-center {
  align-items: center;
}

.mr-1 {
  margin-right: 0.25em;
}

.mr-2 {
  margin-right: 0.5em;
}

[data-loading] {
  display: none;
}

textarea {
  resize: vertical;
}

.dummy-area{
  position:relative;
}

.copy-text-icon {
    color: #999;
    font-size: 1.5em;
    width: 20px;
    height: 20px;
    display: flex;
    justify-content: center;
    align-items: center;
    position: absolute;
    right: 10px;
    top: 10px;
    cursor: pointer;
}

.copy-text-icon:hover{
  color: #222;
}

.webhook-detail{
  padding: 1em;
}
.webhook-child {
    padding-left: 1rem;
}

.payload p{
  margin: 0 0 5px;
}
.payload hr{
  margin-top: 5px;
  margin-bottom: 5px;
}
#toc > ul > ul,
#toc > ul > li > ul,
#toc > ul > ul > ul,
#toc > ul > li > ul > li > ul {
  padding-inline-start: 20px;
}
#toc-container {
  position: sticky;
  top: 0px;
}
/* END Webhooks styles */


/* Prevent images inside opinion from overflowing */
div.subopinion-content img {
  max-width: 100%;
  height: auto;
}

/* CourtListner specific grid codes to allow for extra extra small */
.cl-form-inline {
  vertical-align: middle;
}
.cl-form-group, .cl-form-group > label, .cl-form-group > input {
  margin-bottom: 5px;
  display: inline-block;
  vertical-align: middle;
}

.tight-input input, .tight-input a {
  padding: 6px 6px;
  margin: 0px 0px;
}

@media (max-width: 768px) {
  .xs-pull-left {
    float: left !important;
  }
  .xs-pull-right {
    float: right !important;
  }
}

/* Custom CSS for opinion coverage page */
.timelines-dialog {
    width: 95vw;
}

.legendG {
    display: None;
}

#fullScreenModal {
  width: 100vw;
}

#toc-container {
  overflow-y: auto;
  height: 100vh;
}

@media (max-width: 1000px) {
    #toc-container {
        overflow-y: initial;
        position: relative;
        height: min-content;
    }
}

@media (min-width: 576px) {
  .flex-sm-row {
    flex-direction: row;
  }

  .justify-content-sm-end {
    justify-content: end;
  }

  .alert-dismissible .navbar-text {
    margin: 20px 0px;
  }
}

@media (max-width: 576px) {
  .alert-dismissible {
    padding-right: 0px;
  }

  .alert-dismissible .close {
    right: 0px;
  }
}

.brusher {
  display: none;
}

rect.series-segment {
  fill: rgb(49, 54, 149) !important;
  fill-opacity: 1.0 !important;
}

.ml-1 {
  margin-left: 0.25rem !important;
}

.htmx-indicator {
  opacity: 0;
  transition: opacity 200ms ease-in;
}

.htmx-hidden-indicator {
    display:none;
}
.htmx-request .htmx-hidden-indicator {
    display:inline;
}
.htmx-request.htmx-hidden-indicator {
    display:inline;
}

.turbo-progress-bar {
  position: fixed;
  display: block;
  top: 0;
  left: 0;
  height: 3px;
  background: #B53C2C;
  z-index: 2147483647;
  transition:
    width 300ms ease-out,
    opacity 150ms 150ms ease-in;
  transform: translate3d(0, 0, 0);
}
<<<<<<< HEAD
=======

/* CSS for responsive tables with stacked columns */
/* requires responsive-table.js */
.responsive-table-wrapper table {
  width: 100%;
  color: #555555;
}
@media screen and (min-width: 767px) {
  .responsive-table-wrapper tbody td::before {
    display: none;
  }
}

@media screen and (max-width: 767px) {
  .responsive-table-wrapper thead tr > *:not(:first-child) {
    display: none;
  }

  .responsive-table-wrapper tbody,
  .responsive-table-wrapper tbody tr,
  .responsive-table-wrapper tbody td {
    display: flex;
    flex-direction: column;
    word-break: break-word;
    white-space: normal !important;
    max-width: 100%;
  }
  .responsive-table-wrapper .row-active td:first-child {
    margin-bottom: -1rem;
  }

  .responsive-table-wrapper tbody td:not(:first-child) {
    padding-block: clamp(1.44rem, calc(0.01rem + 2.49vw), 2.34rem);
  }

  .responsive-table-wrapper tbody td:first-child {
    flex-direction: row;
    align-items: center;
  }

  .responsive-table-wrapper tbody td:first-child::before {
    display: none;
  }

  .responsive-table-wrapper tbody tr > *:not(:first-child) {
    transition: padding 0.3s ease;
    overflow: hidden;
  }

  .responsive-table-wrapper tbody tr:not(.row-active) > *:not(:first-child) {
    max-width: 0;
    max-height: 0;
    padding-block: 0;
    opacity: 0;
  }

  .responsive-table-wrapper tbody button {
    display: inline-block;
  }

  .responsive-table-wrapper tbody td:not(:first-child)::before {
    display: block;
    font-weight: 600;
  }

  .responsive-table-wrapper tbody td:first-child::after {
    content: '\25BC'; /* Down arrow */
    margin-left: 0.5rem;
    transition: transform 0.3s;
  }

  .responsive-table-wrapper tbody tr.row-active td:first-child::after {
    transform: rotate(180deg); /* Rotate to point up when expanded */
  }
}

.prayer-button[data-gap-size="small"] {
  margin-left: 8px;
}

.prayer-button[data-gap-size="large"]{
  margin-left: 44px;
}
>>>>>>> 61e5660a
<|MERGE_RESOLUTION|>--- conflicted
+++ resolved
@@ -1742,8 +1742,6 @@
     opacity 150ms 150ms ease-in;
   transform: translate3d(0, 0, 0);
 }
-<<<<<<< HEAD
-=======
 
 /* CSS for responsive tables with stacked columns */
 /* requires responsive-table.js */
@@ -1826,5 +1824,4 @@
 
 .prayer-button[data-gap-size="large"]{
   margin-left: 44px;
-}
->>>>>>> 61e5660a
+}