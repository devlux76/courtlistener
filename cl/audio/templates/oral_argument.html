{% extends "base.html" %}
{% load admin_urls %}
{% load extras %}
{% load static %}
{% load text_filters %}

{% block canonical %}{% get_canonical_element %}{% endblock %}
{% block title %}Oral Argument for {{ title }} – CourtListener.com{% endblock %}
{% block og_title %}Oral Argument for {{ title }} – CourtListener.com{% endblock %}
{% block description %}Oral Argument for {{ title }}{% endblock %}
{% block og_description %}Oral Argument for {{ title }}{% endblock %}

{% block navbar-oa %}active{% endblock %}

{% block head %}
    <meta property="og:audio:url"
          content="{{ af.local_path_mp3.url }}">
    <meta property="og:audio:secure_url" content="{{ af.local_path_mp3.url }}">
    <meta property="og:audio:type" content="audio/mp3">

    <link type="text/css" href="{% static "skin/jplayer.blue.monday.css" %}"
          rel="stylesheet"/>
    {% if transcript_feature_active %}
    <link type="text/css" href="{% static "skin/transcript.css" %}" rel="stylesheet"/>
    {% endif %}

{% endblock %}

{% block footer-scripts %}
  <script defer type="text/javascript"
          src="{% static "js/jquery.NobleCount.min.js" %}"></script>
  <script defer type="text/javascript"
          src="{% static "js/save-notes.js" %}"></script>
  <script defer type="text/javascript"
          src="{% static "js/jquery.jplayer.min.js" %}"></script>

  {% if transcript_feature_active %}
  {{ transcript_segments_data|json_script:"transcript-segment-data" }}

  <script defer type="text/javascript"
          src="{% static "js/transcript.js" %}" nonce="{{ request.csp_nonce }}"></script>
  {% endif %}

  <script type="text/javascript" nonce="{{ request.csp_nonce }}">
    $(document).ready(function () {
      var player = $("#jquery_jplayer_1");
      var speedBar = $('.jp-speed-bar');
      var speedBarValue = $('.jp-speed-bar-value');

      // Define min/max speed for the bar
      var minSpeed = 0.5;
      var maxSpeed = 2.0;

      player.jPlayer({
        ready: function (event) {
          $(this).jPlayer("setMedia", {
            title: "{{ af|best_case_name }}",
            mp3: "{{ af.local_path_mp3.url }}"
          });
          // Set initial speed bar position
          updateSpeedBar(event.jPlayer.options.playbackRate);
        },
<<<<<<< HEAD
        swfPath: '{% static "swf/Jplayer.swf" %}',
        supplied: "mp3",
        cssSelectorAncestor: "#jp_container_1",
        useStateClassSkin: true,
        autoBlur: false,
        smoothPlayBar: true,
        keyEnabled: true,
        remainingDuration: true,
        toggleDuration: true,
        playbackRate: 1.0,
        defaultPlaybackRate: 1.0
=======
        swfPath: '{% static "swf/Jplayer.swf" %}'
>>>>>>> 1af932b6
      });

      // Function to update speed bar position and display text
      function updateSpeedBar(currentSpeed) {
          var percentage = (currentSpeed - minSpeed) / (maxSpeed - minSpeed);
          // Clamp percentage between 0 and 1
          percentage = Math.max(0, Math.min(1, percentage));
          speedBarValue.css('width', (percentage * 100) + '%');

          // Update the speed display text
          // Format to one decimal place and add 'x'
          $('#jp-speed-display').text(currentSpeed.toFixed(1) + 'x');
      }

      // Speed bar click/drag handler
      speedBar.on('click', function(e) {
        var $this = $(this);
        var offset = $this.offset();
        var x = e.pageX - offset.left;
        var barWidth = $this.width();
        var percentage = x / barWidth;
        var newSpeed = minSpeed + percentage * (maxSpeed - minSpeed);
        // Clamp speed
        newSpeed = Math.max(minSpeed, Math.min(maxSpeed, newSpeed));

        player.jPlayer("playbackRate", newSpeed);
        // updateSpeedBar is called via the ratechange event below
      });

      // Update speed bar if playback rate changes
      player.bind($.jPlayer.event.ratechange, function(event) {
         updateSpeedBar(event.jPlayer.options.playbackRate);
      });

    });
  </script>
{% endblock %}

{% block sidebar %}
    <div class="col-sm-3" id="sidebar">
        {# show the admin tools if applicable #}
        {% if perms.search.change_docket or perms.audio.change_audio %}
            <div class="sidebar-section">
                <h3><span>Admin</span></h3>
                <p>
                    {% if perms.search.change_docket %}
                        <a href="{% url 'admin:search_docket_change' af.docket.pk %}"
                           class="btn btn-primary btn-xs">Docket</a>
                    {% endif %}
                    {% if perms.audio.change_audio %}
                        <a href="{% url 'admin:audio_audio_change' af.pk%}"
                           class="btn btn-primary btn-xs">Audio File</a>
                    {% endif %}
                    {% if request.user.is_superuser %}
                      {% if private %}
                      <div class="btn btn-danger btn-xs">Blocked from Search Engines</div>
                      {% endif %}
                    {% endif %}
                </p>
            </div>
        {% endif %}

        {# show this div if there is a note, otherwise, put it in place, in anticipation of it becoming one. #}
        <div class="{% if not note_form.instance.audio_id %}hidden{% endif %} sidebar-section"
             id="sidebar-notes">
            <div>
                <h3>
                    <span>Your Notes</span>
                    <span class="edit" data-toggle="modal" data-target="#modal-save-note">
                     (<a href="#note-editor">edit</a>)
                     <i class="fa fa-pencil gray pointer"></i>
                     </span>
                </h3>

                <p id="sidebar-notes-text">
                    {{ note_form.instance.notes|default:"(none)" }}
                </p>
            </div>
        </div>

        {% include "includes/donate_sidebar.html" with referrer="oa-donate-now" %}
        {% include "includes/social_links.html" %}

    </div>
{% endblock %}


{% block content %}
    <article class="col-sm-9">


        <h2 class="inline">{{ af|best_case_name|safe|v_wrapper }}</h2>
        {% include "includes/notes_modal.html" %}

        <h3>{{ af.docket.court }}</h3>
        <p>
          {% include "includes/add_note_button.html" with form_instance_id=note_form.instance.audio_id %}
        </p>
        <p class="bottom">
            <span class="meta-data-header">Date Argued:</span>
            <span class="meta-data-value">
                {% if af.docket.date_argued %}
                    {{ af.docket.date_argued|date:"F jS, Y" }}
                {% else %}
                    Unknown Date
                {% endif %}
            </span>
        </p>

        {% if af.processing_complete %}
        <p class="bottom">
            <span class="meta-data-header">Duration:</span>
            <span class="meta-data-value">{{ af.duration|naturalduration }}</span>
        </p>
        {% endif %}

        <p class="bottom">
            {% if af.docket.docket_number %}
                <span class="meta-data-header">Docket Number: </span>
                <a
                    href="/?type=r&amp;docket_number={{ af.docket.docket_number }}&amp;court={{ af.docket.court.pk }}"
                    rel="nofollow"
                    data-toggle="tooltip"
                    data-placement="right"
                    title="Search for this docket number in the RECAP Archive.">{{ af.docket.docket_number }}</a>
            {% endif %}
        </p>

        <p class="bottom">
            {% if af.panel.all.count > 0 %}
                <span class="meta-data-header">Judges:</span>
                {% for p in af.panel.all %}
                    <a href="{{ p.get_absolute_url }}">{{ p.name_full }}</a>{% if not forloop.last %}, {% endif %}
                {% endfor %}
            {% elif af.judges %}
                <span class="meta-data-header">Judges:</span>
                <span class="meta-data-value">{{ af.judges }}</span>
            {% endif %}
        </p>

        <br>
        {% if not af.processing_complete %}
            <div class="col-xs-12 alert alert-warning">
                <p class="bottom">This file has not yet completed processing on
                    our server. Please try again in a few moments or if you
                    prefer not to wait you may download the audio <a
                            href="{{ af.download_url }}"
                            rel="nofollow">directly from the
                        court website</a>.
                </p>
            </div>
        {% else %}
            <div id="jquery_jplayer_1" class="jp-jplayer"></div>
            <div id="jp_container_1" class="jp-audio">
                <div class="jp-type-single">
                    <div class="jp-gui jp-interface">
                        <ul class="jp-controls">
                            <li><a href="javascript:;"
                                   class="jp-play">play</a></li>
                            <li><a href="javascript:;"
                                   class="jp-pause">pause</a></li>
                            <li><a href="javascript:;"
                                   class="jp-stop">stop</a></li>
                            <li><a href="javascript:;"
                                   class="jp-mute"
                                   title="mute">mute</a></li>
                            <li><a href="javascript:;"
                                   class="jp-unmute"
                                   title="unmute">unmute</a></li>
                            <li><a href="javascript:;"
                                   class="jp-volume-max"
                                   title="max volume">max volume</a>
                            </li>
                        </ul>
                        <div class="jp-progress">
                            <div class="jp-seek-bar">
                                <div class="jp-play-bar"></div>
                            </div>
                        </div>
                        <div class="jp-volume-bar">
                            <div class="jp-volume-bar-value"></div>
                        </div>
                        <i class="fa fa-dashboard jp-speed-icon" title="Playback Speed"></i> {# Speed icon (using older name) #}
                        <div class="jp-speed-bar">
                            <div class="jp-speed-bar-value"></div>
                        </div>
                        <span id="jp-speed-display" class="jp-speed-text">1.0x</span> {# Speed display #}
                        <div class="jp-time-holder">
                            <div class="jp-current-time"></div>
                            <div class="jp-duration"></div>
                            <ul class="jp-toggles">
                                <li><a href="javascript:;"
                                       class="jp-repeat"
                                       title="repeat">repeat</a></li>
                                <li><a href="javascript:;"
                                       class="jp-repeat-off"
                                       title="repeat off">repeat off</a></li>
                            </ul>
                        </div>
                    </div>
                    <div class="jp-details">
                        <ul>
                            <li><span class="jp-title"></span></li>
                        </ul>
                    </div>
                    <div class="jp-no-solution">
                        <span>Update Required</span>
                        To play the media update your browser to a recent version or update your <a href="https://get.adobe.com/flashplayer/"
                            target="_blank">Flash plugin</a>.
                    </div>
                </div>
            </div>
        {% endif %}
        {# Download original? #}
        {% if af.download_url or af.local_path_mp3 %}
            <p>
                {% if af.download_url and not af.local_path_mp3 %}
                    <a href="{{ af.download_url }}"
                       rel="nofollow"
                       class="btn btn-sm btn-primary">Download MP3</a>
                {% elif not af.download_url and af.local_path_mp3 %}
                    <a href="{{ af.local_path_mp3.url }}"
                       class="btn btn-sm btn-primary">Download MP3</a>
                {% elif af.download_url and af.local_path_mp3 %}
                    <div class="btn-group btn-group-sm" role="group"
                         aria-label="Download buttons">
                        <a href="{{ af.local_path_mp3.url }}"
                           class="btn btn-primary">Download MP3</a>

                        <div class="btn-group btn-group-sm" role="group">
                            <button type="button"
                                    class="btn btn-primary dropdown-toggle"
                                    data-toggle="dropdown" aria-haspopup="true"
                                    aria-expanded="false">
                                <span class="caret"></span>
                            </button>
                            <ul class="dropdown-menu">
                                <li><a href="{{ af.download_url }}"
                                       rel="nofollow">Download
                                    Original from Court</a></li>
                            </ul>
                        </div>
                    </div>
                {% endif %}
            </p>
        {% endif %}
    </article>

    {% if transcript_feature_active %}
    <div id="transcript-container" class="transcript">
        <h3>Transcript</h3>
        {% if transcript_segments_data %}
        <div class="search-controls">
          <input type="text" id="transcript-search" class="form-control" placeholder="Search transcript...">
          <span id="search-count"></span>
          <button id="search-prev" class="btn btn-default btn-sm" disabled>&lt; Prev</button>
          <button id="search-next" class="btn btn-default btn-sm" disabled>Next &gt;</button>
        </div>
        {% endif %}
        <div id="transcript-text">
            <p>Transcript data is not available.</p>
        </div>
    </div>
    {% endif %}

{% endblock %}<|MERGE_RESOLUTION|>--- conflicted
+++ resolved
@@ -60,7 +60,6 @@
           // Set initial speed bar position
           updateSpeedBar(event.jPlayer.options.playbackRate);
         },
-<<<<<<< HEAD
         swfPath: '{% static "swf/Jplayer.swf" %}',
         supplied: "mp3",
         cssSelectorAncestor: "#jp_container_1",
@@ -72,9 +71,6 @@
         toggleDuration: true,
         playbackRate: 1.0,
         defaultPlaybackRate: 1.0
-=======
-        swfPath: '{% static "swf/Jplayer.swf" %}'
->>>>>>> 1af932b6
       });
 
       // Function to update speed bar position and display text
