--- conflicted
+++ resolved
@@ -12,10 +12,6 @@
 from django.test import AsyncClient, override_settings
 from django.urls import reverse
 from django.utils import timezone
-<<<<<<< HEAD
-from django.utils.timezone import now
-=======
->>>>>>> 28d23605
 from selenium.webdriver.common.by import By
 from timeout_decorator import timeout_decorator
 
@@ -955,11 +951,7 @@
             f"https://www.courtlistener.com{rd_6.get_absolute_url()}",
             email_text_content,
         )
-<<<<<<< HEAD
-        with timezone.override("America/Los_Angeles"):
-=======
         with timezone.override(settings.TIME_ZONE):
->>>>>>> 28d23605
             localized_date = timezone.localtime(prayer_1.date_created)
             formatted_date = template_date(localized_date, "M j, Y")
             self.assertIn(
@@ -983,11 +975,7 @@
             f"{len(actual_top_prayers)} people were also waiting for it.",
             html_content,
         )
-<<<<<<< HEAD
-        with timezone.override("America/Los_Angeles"):
-=======
         with timezone.override(settings.TIME_ZONE):
->>>>>>> 28d23605
             localized_date = timezone.localtime(prayer_1.date_created)
             formatted_date = template_date(localized_date, "M j, Y")
             self.assertIn(
