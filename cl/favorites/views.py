--- conflicted
+++ resolved
@@ -239,20 +239,12 @@
 
     return list(documents)
 
-<<<<<<< HEAD
 async def get_top_prayers_async():
     return await sync_to_async(get_top_prayers)()
 
 async def open_prayers(request):
-    """Show the user top open prayer requests.
-    """
+    """Show the user top open prayer requests."""
     top_prayers = await get_top_prayers_async()
-=======
-
-async def open_prayers(request):
-    """Show the user top open prayer requests."""
-    top_prayers = get_top_prayers()
->>>>>>> 92def1c3
     return TemplateResponse(
         request,
         "recap_requests.html",
