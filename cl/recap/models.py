from django.contrib.auth.models import User
from django.db import models

from cl.lib.model_helpers import make_path
from cl.lib.models import AbstractDateTimeModel, AbstractFile
from cl.lib.storage import IncrementingAWSMediaStorage, S3PrivateUUIDStorage
from cl.recap.constants import DATASET_SOURCES, NOO_CODES, NOS_CODES
from cl.search.models import Court, Docket, DocketEntry, RECAPDocument


class UPLOAD_TYPE:
    """This enumeration of upload types should be in sync with
    recap-chrome/src/pacer.js: UPLOAD_TYPES [plural, sic]
    """

    DOCKET = 1
    ATTACHMENT_PAGE = 2
    PDF = 3
    DOCKET_HISTORY_REPORT = 4
    APPELLATE_DOCKET = 5
    APPELLATE_ATTACHMENT_PAGE = 6
    IA_XML_FILE = 7
    CASE_REPORT_PAGE = 8
    CLAIMS_REGISTER = 9
    DOCUMENT_ZIP = 10
    SES_EMAIL = 11
    CASE_QUERY_PAGE = 12
    APPELLATE_CASE_QUERY_PAGE = 13
    CASE_QUERY_RESULT_PAGE = 14
    APPELLATE_CASE_QUERY_RESULT_PAGE = 15
    ACMS_DOCKET_JSON = 16
<<<<<<< HEAD
    FREE_OPINIONS_REPORT = 17
=======
    ACMS_ATTACHMENT_PAGE = 17
>>>>>>> 11aaefe0
    NAMES = (
        (DOCKET, "HTML Docket"),
        (ATTACHMENT_PAGE, "HTML attachment page"),
        (PDF, "PDF"),
        (DOCKET_HISTORY_REPORT, "Docket history report"),
        (APPELLATE_DOCKET, "Appellate HTML docket"),
        (APPELLATE_ATTACHMENT_PAGE, "Appellate HTML attachment page"),
        (IA_XML_FILE, "Internet Archive XML docket"),
        (CASE_REPORT_PAGE, "Case report (iquery.pl) page"),
        (CLAIMS_REGISTER, "Claims register page"),
        (DOCUMENT_ZIP, "Zip archive of RECAP Documents"),
        (SES_EMAIL, "Email in the SES storage format"),
        (CASE_QUERY_PAGE, "Case query page"),
        (APPELLATE_CASE_QUERY_PAGE, "Appellate Case query page"),
        (CASE_QUERY_RESULT_PAGE, "Case query result page"),
        (APPELLATE_CASE_QUERY_RESULT_PAGE, "Appellate Case query result page"),
        (ACMS_DOCKET_JSON, "ACMS docket JSON object"),
<<<<<<< HEAD
        (FREE_OPINIONS_REPORT, "Free opinions report"),
=======
        (ACMS_ATTACHMENT_PAGE, "ACMS attachmente page JSON object"),
>>>>>>> 11aaefe0
    )


def make_recap_processing_queue_path(instance, filename):
    return make_path("recap_processing_queue", filename)


def make_recap_data_path(instance, filename):
    return make_path("recap-data", filename)


def make_recap_email_processing_queue_aws_path(instance, filename: str) -> str:
    return f"recap-email/{filename}"


class PacerHtmlFiles(AbstractFile, AbstractDateTimeModel):
    """This is a simple object for holding original HTML content from PACER

    We use this object to make sure that for every item we receive from users,
    we can go back and re-parse it one day if we have to. This becomes
    essential as we do more and more data work where we're purchasing content.
    If we don't keep an original copy, a bug could be devastating.
    """

    filepath = models.FileField(
        help_text="The path of the original data from PACER.",
        upload_to=make_recap_data_path,
        storage=S3PrivateUUIDStorage(),
        max_length=150,
    )
    upload_type = models.SmallIntegerField(
        help_text="The type of object that is uploaded",
        choices=UPLOAD_TYPE.NAMES,
    )


class PROCESSING_STATUS:
    ENQUEUED = 1
    SUCCESSFUL = 2
    FAILED = 3
    IN_PROGRESS = 4
    QUEUED_FOR_RETRY = 5
    INVALID_CONTENT = 6
    NEEDS_INFO = 7
    NAMES = (
        (ENQUEUED, "Awaiting processing in queue."),
        (SUCCESSFUL, "Item processed successfully."),
        (FAILED, "Item encountered an error while processing."),
        (IN_PROGRESS, "Item is currently being processed."),
        (QUEUED_FOR_RETRY, "Item failed processing, but will be retried."),
        (INVALID_CONTENT, "Item failed validity tests."),
        (NEEDS_INFO, "There was insufficient metadata to complete the task."),
    )


class ProcessingQueue(AbstractDateTimeModel):
    """Where we store each RECAP upload."""

    court = models.ForeignKey(
        Court,
        help_text="The court where the upload was from",
        related_name="recap_processing_queue",
        on_delete=models.RESTRICT,
    )
    uploader = models.ForeignKey(
        User,
        help_text="The user that uploaded the item to RECAP.",
        related_name="recap_processing_queue",
        # Normal accounts don't upload, so if you've been given access, for now
        # at least, you don't get to delete your account.
        on_delete=models.RESTRICT,
    )
    pacer_case_id = models.CharField(
        help_text="The case ID provided by PACER.",
        max_length=100,
        db_index=True,
        blank=True,
    )
    pacer_doc_id = models.CharField(
        help_text="The ID of the document in PACER.",
        max_length=64,  # Increased to support storing docketEntryId from ACMS.
        blank=True,
        db_index=True,
    )
    acms_document_guid = models.CharField(
        help_text="The GUID of the document in ACMS.",
        max_length=64,
        blank=True,
    )
    document_number = models.BigIntegerField(
        help_text="The docket entry number for the document.",
        blank=True,
        null=True,
    )
    attachment_number = models.SmallIntegerField(
        help_text="If the file is an attachment, the number is the attachment "
        "number on the docket.",
        blank=True,
        null=True,
    )
    filepath_local = models.FileField(
        help_text="The path of the uploaded file.",
        upload_to=make_recap_processing_queue_path,
        storage=S3PrivateUUIDStorage(),
        max_length=1000,
    )
    status = models.SmallIntegerField(
        help_text="The current status of this upload. Possible values "
        "are: %s"
        % ", ".join(f"({t[0]}): {t[1]}" for t in PROCESSING_STATUS.NAMES),
        default=PROCESSING_STATUS.ENQUEUED,
        choices=PROCESSING_STATUS.NAMES,
        db_index=True,
    )
    upload_type = models.SmallIntegerField(
        help_text="The type of object that is uploaded",
        choices=UPLOAD_TYPE.NAMES,
    )
    error_message = models.TextField(
        help_text="Any errors that occurred while processing an item",
        blank=True,
    )
    debug = models.BooleanField(
        help_text="Are you debugging? Debugging uploads will be validated, "
        "but not saved to the database.",
        default=False,
    )

    # Post process fields
    docket = models.ForeignKey(
        Docket,
        help_text="The docket that was created or updated by this request.",
        null=True,
        on_delete=models.SET_NULL,
    )
    docket_entry = models.ForeignKey(
        DocketEntry,
        help_text="The docket entry that was created or updated by this "
        "request, if applicable. Only applies to PDFs uploads.",
        null=True,
        on_delete=models.SET_NULL,
    )
    recap_document = models.ForeignKey(
        RECAPDocument,
        help_text="The document that was created or updated by this request, "
        "if applicable. Only applies to PDFs uploads.",
        null=True,
        on_delete=models.SET_NULL,
    )

    def __str__(self) -> str:
        if self.upload_type in [
            UPLOAD_TYPE.DOCKET,
            UPLOAD_TYPE.DOCKET_HISTORY_REPORT,
            UPLOAD_TYPE.APPELLATE_DOCKET,
            UPLOAD_TYPE.DOCUMENT_ZIP,
            UPLOAD_TYPE.ACMS_DOCKET_JSON,
            UPLOAD_TYPE.ACMS_ATTACHMENT_PAGE,
        ]:
            return "ProcessingQueue %s: %s case #%s (%s)" % (
                self.pk,
                self.court_id,
                self.pacer_case_id,
                self.get_upload_type_display(),
            )
        elif self.upload_type == UPLOAD_TYPE.PDF:
            return "ProcessingQueue: %s: %s.%s.%s.%s (%s)" % (
                self.pk,
                self.court_id,
                self.pacer_case_id or None,
                self.document_number or None,
                self.attachment_number or 0,
                self.get_upload_type_display(),
            )
        else:
            return f"ProcessingQueue: {self.pk} ({self.get_upload_type_display()})"

    class Meta:
        permissions = (
            ("has_recap_upload_access", "Can upload documents to RECAP."),
        )

    @property
    def file_contents(self) -> str:
        with open(self.filepath_local.path, "r") as f:
            return f.read()

    def print_file_contents(self) -> None:
        print(self.file_contents)


class EmailProcessingQueue(AbstractDateTimeModel):
    """Where @recap.email emails go when received by the API"""

    uploader = models.ForeignKey(
        User,
        help_text="The user that sent in the email for processing.",
        related_name="recap_email_processing_queue",
        # Normal users won't be uploading things to this API. ∴, if you've
        # uploaded to it, your account is too special to delete.
        on_delete=models.RESTRICT,
    )
    court = models.ForeignKey(
        Court,
        help_text="The court where the upload was from",
        related_name="recap_email_processing_queue",
        on_delete=models.RESTRICT,
    )
    message_id = models.TextField(
        help_text="The S3 message identifier, used to pull the file in the processing tasks.",
        default=None,
    )
    destination_emails = models.JSONField(
        help_text="The emails that received the notification.", default=list
    )
    filepath = models.FileField(
        help_text="The S3 filepath to the email and receipt stored as JSON text.",
        upload_to=make_recap_email_processing_queue_aws_path,
        storage=IncrementingAWSMediaStorage(),
        max_length=300,
        null=True,
    )
    status = models.SmallIntegerField(
        help_text="The current status of this upload. Possible values "
        "are: %s"
        % ", ".join(f"({t[0]}): {t[1]}" for t in PROCESSING_STATUS.NAMES),
        default=PROCESSING_STATUS.ENQUEUED,
        choices=PROCESSING_STATUS.NAMES,
        db_index=True,
    )
    status_message = models.TextField(
        help_text="Any errors that occurred while processing an item",
        blank=True,
    )
    recap_documents = models.ManyToManyField(
        RECAPDocument,
        related_name="recap_email_processing_queue",
        help_text="Document(s) created from the PACER email, processed as a function of this queue.",
    )

    def __str__(self) -> str:
        return f"EmailProcessingQueue: {self.pk} in court {self.court_id}"


class REQUEST_TYPE:
    DOCKET = 1
    PDF = 2
    ATTACHMENT_PAGE = 3

    NAMES = (
        (DOCKET, "HTML Docket"),
        (PDF, "PDF"),
        (ATTACHMENT_PAGE, "Attachment Page"),
    )


class PacerFetchQueue(AbstractDateTimeModel):
    """The queue of requests being made of PACER."""

    date_completed = models.DateTimeField(
        help_text="When the item was completed or errored out.",
        db_index=True,
        null=True,
        blank=True,
    )
    user = models.ForeignKey(
        User,
        help_text="The user that made the request.",
        related_name="pacer_fetch_queue_items",
        # User accounts are not normally deleted; they're made into stubs. So,
        # don't let these accounts get deleted either.
        on_delete=models.RESTRICT,
    )
    status = models.SmallIntegerField(
        help_text="The current status of this request. Possible values "
        "are: %s"
        % ", ".join(f"({t[0]}): {t[1]}" for t in PROCESSING_STATUS.NAMES),
        default=PROCESSING_STATUS.ENQUEUED,
        choices=PROCESSING_STATUS.NAMES,
        db_index=True,
    )
    request_type = models.SmallIntegerField(
        help_text="The type of object that is requested",
        choices=REQUEST_TYPE.NAMES,
    )
    message = models.TextField(
        help_text="Any messages that may help a user during or after "
        "processing.",
        blank=True,
    )

    #
    # Shared request parameters (can be used across multiple request types)
    #
    court = models.ForeignKey(
        Court,
        help_text="The court where the request will be made",
        related_name="pacer_fetch_queue_items",
        on_delete=models.RESTRICT,
        null=True,
    )

    # PDF and attachment pages use this
    recap_document = models.ForeignKey(
        RECAPDocument,
        help_text="The ID of the RECAP Document in the CourtListener databae "
        "that you wish to fetch or update.",
        related_name="pacer_fetch_queue_items",
        on_delete=models.SET_NULL,
        null=True,
    )

    #
    # Docket request parameters
    #
    docket = models.ForeignKey(
        Docket,
        help_text="The ID of an existing docket object in the CourtListener "
        "database that should be updated.",
        related_name="pacer_fetch_queue_items",
        on_delete=models.SET_NULL,
        null=True,
    )
    pacer_case_id = models.CharField(
        help_text="The case ID provided by PACER for the case to update (must "
        "be used in combination with the court field).",
        max_length=100,
        db_index=True,
        blank=True,
    )
    docket_number = models.CharField(
        help_text="The docket number of a case to update (must be used in "
        "combination with the court field).",
        max_length=50,
        blank=True,
    )
    de_date_start = models.DateField(
        help_text="Only fetch docket entries (de) newer than this date. "
        "Default is 1 Jan. 1960. Timezone appears to be that of the "
        "court.",
        null=True,
        blank=True,
    )
    de_date_end = models.DateField(
        help_text="Only fetch docket entries (de) older than or equal to this "
        "date. Timezone appears to be that of the court.",
        null=True,
        blank=True,
    )
    de_number_start = models.IntegerField(
        help_text="Only fetch docket entries (de) >= than this value. "
        "Warning: Using this parameter will not return numberless "
        "entries.",
        null=True,
        blank=True,
    )
    de_number_end = models.IntegerField(
        help_text="Only fetch docket entries (de) <= this value. "
        "Warning: Using this parameter will not return numberless "
        "entries.",
        null=True,
        blank=True,
    )
    show_parties_and_counsel = models.BooleanField(
        help_text="Should we pull parties and counsel for a docket report?",
        default=True,
    )
    show_terminated_parties = models.BooleanField(
        help_text="Should we pull terminated parties and counsel as well?",
        default=True,
    )
    show_list_of_member_cases = models.BooleanField(
        help_text="Should we pull the list of member cases? This can add "
        "considerable expense to each docket.",
        default=False,
    )

    def __str__(self) -> str:
        return f"{self.pk} ({self.get_request_type_display()})"


class FjcIntegratedDatabase(AbstractDateTimeModel):
    """The Integrated Database of PACER data as described here:

    https://www.fjc.gov/research/idb

    Most fields are simply copied across as chars, though some are normalized
    if possible.
    """

    ORIG = 1
    REMOVED = 2
    REMANDED = 3
    REINSTATED = 4
    TRANSFERRED = 5
    MULTI_DIST = 6
    APPEAL_FROM_MAG = 7
    SECOND_REOPEN = 8
    THIRD_REOPEN = 9
    FOURTH_REOPEN = 10
    FIFTH_REOPEN = 11
    SIXTH_REOPEN = 12
    MULTI_DIST_ORIG = 13
    ORIGINS = (
        (ORIG, "Original Proceeding"),
        (
            REMOVED,
            "Removed  (began in the state court, removed to the "
            "district court)",
        ),
        (
            REMANDED,
            "Remanded for further action (removal from court of appeals)",
        ),
        (
            REINSTATED,
            "Reinstated/reopened (previously opened and closed, "
            "reopened for additional action)",
        ),
        (
            TRANSFERRED,
            "Transferred from another district(pursuant to 28 USC 1404)",
        ),
        (
            MULTI_DIST,
            "Multi district litigation (cases transferred to this "
            "district by an order entered by Judicial Panel on Multi "
            "District Litigation pursuant to 28 USC 1407)",
        ),
        (
            APPEAL_FROM_MAG,
            "Appeal to a district judge of a magistrate judge's decision",
        ),
        (SECOND_REOPEN, "Second reopen"),
        (THIRD_REOPEN, "Third reopen"),
        (FOURTH_REOPEN, "Fourth reopen"),
        (FIFTH_REOPEN, "Fifth reopen"),
        (SIXTH_REOPEN, "Sixth reopen"),
        (
            MULTI_DIST_ORIG,
            "Multi district litigation originating in the "
            "district (valid beginning July 1, 2016)",
        ),
    )
    GOV_PLAIN = 1
    GOV_DEF = 2
    FED_Q = 3
    DIV_OF_CITZ = 4
    LOCAL_Q = 5
    JURISDICTIONS = (
        (GOV_PLAIN, "Government plaintiff"),
        (GOV_DEF, "Government defendant"),
        (FED_Q, "Federal question"),
        (DIV_OF_CITZ, "Diversity of citizenship"),
        (LOCAL_Q, "Local question"),
    )
    MANDATORY = "M"
    VOLUNTARY = "V"
    EXEMPT = "E"
    YES = "Y"
    ARBITRATION_CHOICES = (
        (MANDATORY, "Mandatory"),
        (VOLUNTARY, "Voluntary"),
        (EXEMPT, "Exempt"),
        (YES, "Yes, but type unknown"),
    )
    CLASS_ACTION_DENIED = 2
    CLASS_ACTION_GRANTED = 3
    CLASS_ACTION_STATUSES = (
        (CLASS_ACTION_DENIED, "Denied"),
        (CLASS_ACTION_GRANTED, "Granted"),
    )
    NO_COURT_ACTION_PRE_ISSUE_JOINED = 1
    ORDER_ENTERED = 2
    HEARING_HELD = 11
    ORDER_DECIDED = 12
    NO_COURT_ACTION_POST_ISSUE_JOINED = 3
    JUDGMENT_ON_MOTION = 4
    PRETRIAL_CONFERENCE_HELD = 5
    DURING_COURT_TRIAL = 6
    DURING_JURY_TRIAL = 7
    AFTER_COURT_TRIAL = 8
    AFTER_JURY_TRIAL = 9
    OTHER_PROCEDURAL_PROGRESS = 10
    REQUEST_FOR_DE_NOVO = 13
    PROCEDURAL_PROGRESSES = (
        (
            "Before issue joined",
            (
                (
                    NO_COURT_ACTION_PRE_ISSUE_JOINED,
                    "No court action (before issue joined)",
                ),
                (ORDER_ENTERED, "Order entered"),
                (HEARING_HELD, "Hearing held"),
                (ORDER_DECIDED, "Order decided"),
            ),
        ),
        (
            "After issue joined",
            (
                (
                    NO_COURT_ACTION_POST_ISSUE_JOINED,
                    "No court action (after issue joined)",
                ),
                (JUDGMENT_ON_MOTION, "Judgment on motion"),
                (PRETRIAL_CONFERENCE_HELD, "Pretrial conference held"),
                (DURING_COURT_TRIAL, "During court trial"),
                (DURING_JURY_TRIAL, "During jury trial"),
                (AFTER_COURT_TRIAL, "After court trial"),
                (AFTER_JURY_TRIAL, "After jury trial"),
                (OTHER_PROCEDURAL_PROGRESS, "Other"),
                (
                    REQUEST_FOR_DE_NOVO,
                    "Request for trial de novo after arbitration",
                ),
            ),
        ),
    )
    TRANSFER_TO_DISTRICT = 0
    REMANDED_TO_STATE = 1
    TRANSFER_TO_MULTI = 10
    REMANDED_TO_AGENCY = 11
    WANT_OF_PROSECUTION = 2
    LACK_OF_JURISDICTION = 3
    VOLUNTARILY_DISMISSED = 12
    SETTLED = 13
    OTHER_DISMISSAL = 14
    DEFAULT = 4
    CONSENT = 5
    MOTION_BEFORE_TRIAL = 6
    JURY_VERDICT = 7
    DIRECTED_VERDICT = 8
    COURT_TRIAL = 9
    AWARD_OF_ARBITRATOR = 15
    STAYED_PENDING_BANKR = 16
    OTHER_DISPOSITION = 17
    STATISTICAL_CLOSING = 18
    APPEAL_AFFIRMED = 19
    APPEAL_DENIED = 20
    DISPOSITIONS = (
        (
            "Cases transferred or remanded",
            (
                (TRANSFER_TO_DISTRICT, "Transfer to another district"),
                (REMANDED_TO_STATE, "Remanded to state court"),
                (TRANSFER_TO_MULTI, "Multi-district litigation transfer"),
                (REMANDED_TO_AGENCY, "Remanded to U.S. agency"),
            ),
        ),
        (
            "Dismissals",
            (
                (WANT_OF_PROSECUTION, "Want of prosecution"),
                (LACK_OF_JURISDICTION, "Lack of jurisdiction"),
                (VOLUNTARILY_DISMISSED, "Voluntarily dismissed"),
                (SETTLED, "Settled"),
                (OTHER_DISMISSAL, "Other"),
            ),
        ),
        (
            "Judgment on",
            (
                (DEFAULT, "Default"),
                (CONSENT, "Consent"),
                (MOTION_BEFORE_TRIAL, "Motion before trial"),
                (JURY_VERDICT, "Jury verdict"),
                (DIRECTED_VERDICT, "Directed verdict"),
                (COURT_TRIAL, "Court trial"),
                (AWARD_OF_ARBITRATOR, "Award of arbitrator"),
                (STAYED_PENDING_BANKR, "Stayed pending bankruptcy"),
                (OTHER_DISPOSITION, "Other"),
                (STATISTICAL_CLOSING, "Statistical closing"),
                (APPEAL_AFFIRMED, "Appeal affirmed (magistrate judge)"),
                (APPEAL_DENIED, "Appeal denied (magistrate judge"),
            ),
        ),
    )
    NO_MONEY = 0
    MONEY_ONLY = 1
    MONEY_AND = 2
    INJUNCTION = 3
    FORFEITURE_ETC = 4
    COSTS_ONLY = 5
    COSTS_AND_FEES = 6
    NATURE_OF_JUDGMENT_CODES = (
        (NO_MONEY, "No monetary award"),
        (MONEY_ONLY, "Monetary award only"),
        (MONEY_AND, "Monetary award and other"),
        (INJUNCTION, "Injunction"),
        (FORFEITURE_ETC, "Forfeiture/foreclosure/condemnation, etc."),
        (COSTS_ONLY, "Costs only"),
        (COSTS_AND_FEES, "Costs and attorney fees"),
    )
    PLAINTIFF = 1
    DEFENDANT = 2
    PLAINTIFF_AND_DEFENDANT = 3
    UNKNOWN_FAVORING = 4
    JUDGMENT_FAVORS = (
        (PLAINTIFF, "Plaintiff"),
        (DEFENDANT, "Defendant"),
        (PLAINTIFF_AND_DEFENDANT, "Both plaintiff and defendant"),
        (UNKNOWN_FAVORING, "Unknown"),
    )
    PRO_SE_NONE = 0
    PRO_SE_PLAINTIFFS = 1
    PRO_SE_DEFENDANTS = 2
    PRO_SE_BOTH = 3
    PRO_SE_CHOICES = (
        (PRO_SE_NONE, "No pro se plaintiffs or defendants"),
        (PRO_SE_PLAINTIFFS, "Pro se plaintiffs, but no pro se defendants"),
        (PRO_SE_DEFENDANTS, "Pro se defendants, but no pro se plaintiffs"),
        (PRO_SE_BOTH, "Both pro se plaintiffs & defendants"),
    )
    dataset_source = models.SmallIntegerField(
        help_text="IDB has several source datafiles. This field helps keep "
        "track of where a row came from originally.",
        choices=DATASET_SOURCES,
    )
    circuit = models.ForeignKey(
        Court,
        help_text="Circuit in which the case was filed.",
        related_name="+",
        on_delete=models.RESTRICT,
        null=True,
        blank=True,
    )
    district = models.ForeignKey(
        Court,
        help_text="District court in which the case was filed.",
        related_name="idb_cases",
        on_delete=models.RESTRICT,
        db_index=True,
        null=True,
        blank=True,
    )
    office = models.CharField(
        help_text="The code that designates the office within the district "
        "where the case is filed. Must conform with format "
        "established in Volume XI, Guide to Judiciary Policies and "
        "Procedures, Appendix A. See: https://free.law/idb-facts/",
        max_length=3,
        blank=True,
    )
    docket_number = models.CharField(
        # use a char field here because we need preceding zeros.
        help_text="The number assigned by the Clerks' office; consists of 2 "
        "digit Docket Year (usually calendar year in which the case "
        "was filed) and 5 digit sequence number.",
        blank=True,
        max_length=7,
    )
    origin = models.SmallIntegerField(
        help_text="A single digit code describing the manner in which the "
        "case was filed in the district.",
        choices=ORIGINS,
        blank=True,
        null=True,
    )
    date_filed = models.DateField(
        help_text="The date on which the case was filed in the district.",
        db_index=True,
        null=True,
        blank=True,
    )
    jurisdiction = models.SmallIntegerField(
        help_text="The code which provides the basis for the U.S. district "
        "court jurisdiction in the case. This code is used in "
        "conjunction with appropriate nature of suit code.",
        choices=JURISDICTIONS,
        blank=True,
        null=True,
    )
    nature_of_suit = models.IntegerField(
        help_text="A three digit statistical code representing the nature of "
        "suit of the action filed.",
        choices=NOS_CODES,
        blank=True,
        null=True,
    )
    # Via email from FJC, title and section fields are alternative for "cause"
    # field.
    title = models.TextField(
        help_text="No description provided by FJC.",
        blank=True,
        db_index=True,
    )
    section = models.CharField(
        help_text="No description provided by FJC.",
        max_length=200,
        db_index=True,
        blank=True,
    )
    subsection = models.CharField(
        help_text="No description provided by FJC.",
        max_length=200,
        db_index=True,
        blank=True,
    )
    diversity_of_residence = models.SmallIntegerField(
        help_text="Involves diversity of citizenship for the plaintiff and "
        "defendant. First position is the citizenship of the "
        "plaintiff, second position is the citizenship of the "
        "defendant. Only used when jurisdiction is 4",
        blank=True,
        null=True,
    )
    class_action = models.BooleanField(
        help_text="Involves an allegation by the plaintiff that the complaint "
        'meets the prerequisites of a "Class Action" as provided '
        "in Rule 23 - F.R.CV.P. ",
        null=True,
    )
    monetary_demand = models.IntegerField(
        help_text="The monetary amount sought by plaintiff (in thousands). "
        "Amounts less than $500 appear as 1, and amounts over $10k "
        "appear as 9999. See notes in codebook.",
        null=True,
        blank=True,
    )
    county_of_residence = models.IntegerField(
        help_text="The code for the county of residence of the first listed "
        "plaintiff (see notes in codebook). Appears to use FIPS "
        "code.",
        null=True,
        blank=True,
    )
    arbitration_at_filing = models.CharField(
        help_text="This field is used only by the courts  participating in "
        "the Formal Arbitration Program.  It is not used for any "
        "other purpose.",
        max_length=1,
        choices=ARBITRATION_CHOICES,
        blank=True,
    )
    arbitration_at_termination = models.CharField(
        help_text="Termination arbitration code.",
        max_length=1,
        choices=ARBITRATION_CHOICES,
        blank=True,
    )
    multidistrict_litigation_docket_number = models.TextField(
        help_text="A 4 digit multi district litigation docket number.",
        blank=True,
    )
    plaintiff = models.TextField(
        help_text="First listed plaintiff. This field appears to be cut off "
        "at 30 characters",
        db_index=True,
        blank=True,
    )
    defendant = models.TextField(
        help_text="First listed defendant. This field appears to be cut off "
        "at 30 characters.",
        db_index=True,
        blank=True,
    )
    date_transfer = models.DateField(
        help_text="The date when the papers were received in the receiving "
        "district for a transferred  case.",
        blank=True,
        null=True,
    )
    transfer_office = models.CharField(
        help_text="The office number of the district losing the case.",
        max_length=3,
        blank=True,
    )
    transfer_docket_number = models.TextField(
        help_text="The docket number of the case in the losing district",
        blank=True,
    )
    transfer_origin = models.TextField(
        help_text="The origin number of the case in the losing district",
        blank=True,
    )
    date_terminated = models.DateField(
        help_text="The date the district court received the final judgment or "
        "the order disposing of the case.",
        null=True,
        blank=True,
    )
    termination_class_action_status = models.SmallIntegerField(
        help_text="A code that indicates a case involving allegations of "
        "class action.",
        choices=CLASS_ACTION_STATUSES,
        null=True,
        blank=True,
    )
    procedural_progress = models.SmallIntegerField(
        help_text="The point to which the case had progressed when it was "
        "disposed of. See notes in codebook.",
        choices=PROCEDURAL_PROGRESSES,
        null=True,
        blank=True,
    )
    disposition = models.SmallIntegerField(
        help_text="The manner in which the case was disposed of.",
        choices=DISPOSITIONS,
        null=True,
        blank=True,
    )
    nature_of_judgement = models.SmallIntegerField(
        help_text="Cases disposed of by an entry of a final judgment.",
        choices=NATURE_OF_JUDGMENT_CODES,
        null=True,
        blank=True,
    )
    amount_received = models.IntegerField(
        help_text="Dollar amount received (in thousands) when appropriate. "
        "Field not used uniformally; see codebook.",
        null=True,
        blank=True,
    )
    judgment = models.SmallIntegerField(
        help_text="Which party the cases was disposed in favor of.",
        choices=JUDGMENT_FAVORS,
        null=True,
        blank=True,
    )
    pro_se = models.SmallIntegerField(
        help_text="Which parties filed pro se? (See codebook for more "
        "details.)",
        choices=PRO_SE_CHOICES,
        null=True,
        blank=True,
    )
    year_of_tape = models.IntegerField(
        help_text="Statistical year label on data files obtained from the "
        "Administrative Office of the United States Courts.  2099 "
        "on pending case records.",
        blank=True,
        null=True,
    )

    # Criminal fields
    nature_of_offense = models.CharField(
        help_text="The four digit D2 offense code associated with the filing "
        "title/secion 1. These codes were created in FY2005 to "
        "replace the AO offense codes.",
        max_length=4,
        choices=NOO_CODES,
        blank=True,
    )
    version = models.IntegerField(
        help_text="This field was created in FY 2012. It increments with each "
        "update received to a defendant record.",
        null=True,
        blank=True,
    )

    def __str__(self) -> str:
        return f"{self.pk}: {self.plaintiff} v. {self.defendant}"

    class Meta:
        verbose_name_plural = "FJC Integrated Database Entries"
        indexes = [models.Index(fields=["district", "docket_number"])]<|MERGE_RESOLUTION|>--- conflicted
+++ resolved
@@ -29,11 +29,8 @@
     CASE_QUERY_RESULT_PAGE = 14
     APPELLATE_CASE_QUERY_RESULT_PAGE = 15
     ACMS_DOCKET_JSON = 16
-<<<<<<< HEAD
-    FREE_OPINIONS_REPORT = 17
-=======
     ACMS_ATTACHMENT_PAGE = 17
->>>>>>> 11aaefe0
+    FREE_OPINIONS_REPORT = 18
     NAMES = (
         (DOCKET, "HTML Docket"),
         (ATTACHMENT_PAGE, "HTML attachment page"),
@@ -51,11 +48,8 @@
         (CASE_QUERY_RESULT_PAGE, "Case query result page"),
         (APPELLATE_CASE_QUERY_RESULT_PAGE, "Appellate Case query result page"),
         (ACMS_DOCKET_JSON, "ACMS docket JSON object"),
-<<<<<<< HEAD
+        (ACMS_ATTACHMENT_PAGE, "ACMS attachmente page JSON object"),
         (FREE_OPINIONS_REPORT, "Free opinions report"),
-=======
-        (ACMS_ATTACHMENT_PAGE, "ACMS attachmente page JSON object"),
->>>>>>> 11aaefe0
     )
 
 
