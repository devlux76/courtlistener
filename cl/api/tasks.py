import json
from typing import Any

from elasticsearch_dsl.response import Hit
from rest_framework.renderers import JSONRenderer

from cl.alerts.api_serializers import SearchAlertSerializerModel
from cl.alerts.models import Alert
from cl.api.models import Webhook, WebhookEvent, WebhookEventType
from cl.api.utils import generate_webhook_key_content
from cl.api.webhooks import send_webhook_event
from cl.celery_init import app
from cl.corpus_importer.api_serializers import DocketEntrySerializer
from cl.lib.elasticsearch_utils import set_results_child_docs
from cl.search.api_serializers import (
    RECAPESWebhookResultSerializer,
    V3OAESResultSerializer,
)
from cl.search.api_utils import ResultObject
from cl.search.models import SEARCH_TYPES, DocketEntry
from cl.search.types import ESDictDocument


@app.task()
def send_test_webhook_event(
    webhook_pk: int,
    content_str: str,
) -> None:
    """POSTS the test webhook event.

    :param webhook_pk: The webhook primary key.
    :param content_str: The str content to POST.
    :return: None
    """

    webhook = Webhook.objects.get(pk=webhook_pk)
    json_obj = json.loads(content_str)
    webhook_event = WebhookEvent.objects.create(
        webhook=webhook, content=json_obj, debug=True
    )
    send_webhook_event(webhook_event, content_str.encode("utf-8"))


@app.task()
def send_docket_alert_webhook_events(
    des_pks: list[int],
    webhook_recipients_pks: list[int],
) -> None:
    """POSTS the DocketAlert to the recipients webhook(s)

    :param des_pks: The list of docket entries primary keys.
    :param webhook_recipients_pks: A list of User pks to send the webhook to.
    :return: None
    """

    webhooks = Webhook.objects.filter(
        event_type=WebhookEventType.DOCKET_ALERT,
        user_id__in=webhook_recipients_pks,
        enabled=True,
    )
    docket_entries = DocketEntry.objects.filter(pk__in=des_pks)
    serialized_docket_entries = []
    for de in docket_entries:
        serialized_docket_entries.append(DocketEntrySerializer(de).data)

    for webhook in webhooks:
        post_content = {
            "webhook": generate_webhook_key_content(webhook),
            "payload": {
                "results": serialized_docket_entries,
            },
        }
        renderer = JSONRenderer()
        json_bytes = renderer.render(
            post_content,
            accepted_media_type="application/json;",
        )

        webhook_event = WebhookEvent.objects.create(
            webhook=webhook,
            content=post_content,
        )
        send_webhook_event(webhook_event, json_bytes)


# TODO: Remove after scheduled OA alerts have been processed.
@app.task()
def send_es_search_alert_webhook(
    results: list[dict[str, Any]],
    webhook_pk: int,
    alert: Alert,
) -> None:
    """Send a search alert webhook event containing search results from a
    search alert object.

    :param results: The search results returned by SOLR for this alert.
    :param webhook_pk: The webhook endpoint ID object to send the event to.
    :param alert: The search alert object.
    """

    webhook = Webhook.objects.get(pk=webhook_pk)
    serialized_alert = SearchAlertSerializerModel(alert).data
    es_results = []
    for result in results:
        result["snippet"] = result["text"]
        es_results.append(ResultObject(initial=result))
    serialized_results = V3OAESResultSerializer(es_results, many=True).data

    post_content = {
        "webhook": generate_webhook_key_content(webhook),
        "payload": {
            "results": serialized_results,
            "alert": serialized_alert,
        },
    }
    renderer = JSONRenderer()
    json_bytes = renderer.render(
        post_content,
        accepted_media_type="application/json;",
    )
    webhook_event = WebhookEvent.objects.create(
        webhook=webhook,
        content=post_content,
    )
    send_webhook_event(webhook_event, json_bytes)


@app.task()
def send_search_alert_webhook_es(
    results: list[ESDictDocument] | list[Hit],
    webhook_pk: int,
    alert_pk: int,
) -> None:
    """Send a search alert webhook event containing search results from a
    search alert object.

    :param results: The search results returned by SOLR for this alert.
    :param webhook_pk: The webhook endpoint ID object to send the event to.
    :param alert_pk: The search alert ID.
    """

    webhook = Webhook.objects.get(pk=webhook_pk)
    alert = Alert.objects.get(pk=alert_pk)
    serialized_alert = SearchAlertSerializerModel(alert).data
    match alert.alert_type:
        case SEARCH_TYPES.ORAL_ARGUMENT:
            es_results = []
            for result in results:
                result["snippet"] = result["text"]
                es_results.append(ResultObject(initial=result))
            serialized_results = V3OAESResultSerializer(
                es_results, many=True
            ).data
        case SEARCH_TYPES.RECAP:
<<<<<<< HEAD
            set_results_child_docs(results, merge_highlights=True)
            serialized_results = RECAPESResultSerializer(
=======
            for result in results:
                child_result_objects = []
                child_docs = None
                if isinstance(result, dict):
                    child_docs = result.get("child_docs")
                elif hasattr(result, "child_docs"):
                    child_docs = result.child_docs

                if child_docs:
                    for child_doc in child_docs:
                        if isinstance(result, dict):
                            child_result_objects.append(child_doc)
                        else:
                            child_result_objects.append(
                                defaultdict(
                                    lambda: None,
                                    child_doc["_source"].to_dict(),
                                )
                            )

                result["child_docs"] = child_result_objects
                # Merge HL into the parent document from percolator response.
                if isinstance(result, dict):
                    meta_hl = result.get("meta", {}).get("highlight", {})
                    merge_highlights_into_result(
                        meta_hl,
                        result,
                    )
            serialized_results = RECAPESWebhookResultSerializer(
>>>>>>> c22beb78
                results, many=True
            ).data
        case _:
            # No implemented alert type.
            return None

    post_content = {
        "webhook": generate_webhook_key_content(webhook),
        "payload": {
            "results": serialized_results,
            "alert": serialized_alert,
        },
    }
    renderer = JSONRenderer()
    json_bytes = renderer.render(
        post_content,
        accepted_media_type="application/json;",
    )
    webhook_event = WebhookEvent.objects.create(
        webhook=webhook,
        content=post_content,
    )
    send_webhook_event(webhook_event, json_bytes)<|MERGE_RESOLUTION|>--- conflicted
+++ resolved
@@ -152,40 +152,8 @@
                 es_results, many=True
             ).data
         case SEARCH_TYPES.RECAP:
-<<<<<<< HEAD
             set_results_child_docs(results, merge_highlights=True)
-            serialized_results = RECAPESResultSerializer(
-=======
-            for result in results:
-                child_result_objects = []
-                child_docs = None
-                if isinstance(result, dict):
-                    child_docs = result.get("child_docs")
-                elif hasattr(result, "child_docs"):
-                    child_docs = result.child_docs
-
-                if child_docs:
-                    for child_doc in child_docs:
-                        if isinstance(result, dict):
-                            child_result_objects.append(child_doc)
-                        else:
-                            child_result_objects.append(
-                                defaultdict(
-                                    lambda: None,
-                                    child_doc["_source"].to_dict(),
-                                )
-                            )
-
-                result["child_docs"] = child_result_objects
-                # Merge HL into the parent document from percolator response.
-                if isinstance(result, dict):
-                    meta_hl = result.get("meta", {}).get("highlight", {})
-                    merge_highlights_into_result(
-                        meta_hl,
-                        result,
-                    )
             serialized_results = RECAPESWebhookResultSerializer(
->>>>>>> c22beb78
                 results, many=True
             ).data
         case _:
